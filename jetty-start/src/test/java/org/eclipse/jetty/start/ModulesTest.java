--- conflicted
+++ resolved
@@ -18,11 +18,6 @@
 
 package org.eclipse.jetty.start;
 
-import static org.hamcrest.Matchers.anyOf;
-import static org.hamcrest.Matchers.contains;
-import static org.hamcrest.Matchers.equalTo;
-import static org.junit.Assert.assertThat;
-
 import java.io.File;
 import java.io.IOException;
 import java.util.ArrayList;
@@ -34,18 +29,14 @@
 import org.eclipse.jetty.start.config.JettyHomeConfigSource;
 import org.eclipse.jetty.toolchain.test.MavenTestingUtils;
 import org.eclipse.jetty.toolchain.test.TestingDir;
-import org.hamcrest.Matchers;
 import org.junit.Rule;
 import org.junit.Test;
 
-<<<<<<< HEAD
-=======
 import static org.hamcrest.Matchers.anyOf;
 import static org.hamcrest.Matchers.contains;
-import static org.hamcrest.Matchers.is;
+import static org.hamcrest.Matchers.equalTo;
 import static org.junit.Assert.assertThat;
 
->>>>>>> f6ea2e4f
 public class ModulesTest
 {
     private final static String TEST_SOURCE = "<test>";
@@ -79,7 +70,7 @@
         modules.registerAll();
 
         // Check versions
-        assertThat("java.version.platform", args.getProperties().getString("java.version.platform"),anyOf(Matchers.equalTo("8"),Matchers.equalTo("9")));
+        assertThat("java.version.platform", args.getProperties().getString("java.version.platform"),anyOf(equalTo("8"),equalTo("9")));
 
         List<String> moduleNames = new ArrayList<>();
         for (Module mod : modules)
