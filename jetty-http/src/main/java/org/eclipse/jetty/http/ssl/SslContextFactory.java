package org.eclipse.jetty.http.ssl;


/* ------------------------------------------------------------ */
/**
 * @deprecated Use org.eclipse.jetty.util.ssl.SslContextFactory
 */
public class SslContextFactory extends org.eclipse.jetty.util.ssl.SslContextFactory
{
    public SslContextFactory()
    {
        super();
    }

    public SslContextFactory(boolean trustAll)
    {
        super(trustAll);
    }

    public SslContextFactory(String keyStorePath)
    {
<<<<<<< HEAD
        super(keyStorePath);
=======
        _keyStorePath = keyStorePath;
    }

    /* ------------------------------------------------------------ */
    /**
     * Create the SSLContext object and start the lifecycle
     * @see org.eclipse.jetty.util.component.AbstractLifeCycle#doStart()
     */
    @Override
    protected void doStart() throws Exception
    {
        if (_context == null)
        {
            if (_keyStore==null && _keyStoreInputStream == null && _keyStorePath == null &&
                _trustStore==null && _trustStoreInputStream == null && _trustStorePath == null )
            {
                TrustManager[] trust_managers=null;
                
                if (_trustAll)
                {
                    LOG.info("No keystore or trust store configured.  ACCEPTING UNTRUSTED CERTIFICATES!!!!!");
                    // Create a trust manager that does not validate certificate chains
                    TrustManager trustAllCerts = new X509TrustManager()
                    {
                        public java.security.cert.X509Certificate[] getAcceptedIssuers()
                        {
                            return null;
                        }

                        public void checkClientTrusted(java.security.cert.X509Certificate[] certs, String authType)
                        {
                        }

                        public void checkServerTrusted(java.security.cert.X509Certificate[] certs, String authType)
                        {
                        }
                    };
                    trust_managers = new TrustManager[] { trustAllCerts };
                }
                
                SecureRandom secureRandom = (_secureRandomAlgorithm == null)?null:SecureRandom.getInstance(_secureRandomAlgorithm);
                _context = SSLContext.getInstance(_sslProtocol);
                _context.init(null, trust_managers, secureRandom);
            }
            else
            {
                // verify that keystore and truststore
                // parameters are set up correctly
                try
                {
                    checkKeyStore();
                }
                catch(IllegalStateException e)
                {
                    LOG.ignore(e);
                }

                KeyStore keyStore = loadKeyStore();
                KeyStore trustStore = loadTrustStore();

                Collection<? extends CRL> crls = loadCRL(_crlPath);

                if (_validateCerts && keyStore != null)
                {
                    if (_certAlias == null)
                    {
                        List<String> aliases = Collections.list(keyStore.aliases());
                        _certAlias = aliases.size() == 1 ? aliases.get(0) : null;
                    }

                    Certificate cert = _certAlias == null?null:keyStore.getCertificate(_certAlias);
                    if (cert == null)
                    {
                        throw new Exception("No certificate found in the keystore" + (_certAlias==null ? "":" for alias " + _certAlias));
                    }

                    CertificateValidator validator = new CertificateValidator(trustStore, crls);
                    validator.setMaxCertPathLength(_maxCertPathLength);
                    validator.setEnableCRLDP(_enableCRLDP);
                    validator.setEnableOCSP(_enableOCSP);
                    validator.setOcspResponderURL(_ocspResponderURL);
                    validator.validate(keyStore, cert);
                }

                KeyManager[] keyManagers = getKeyManagers(keyStore);
                TrustManager[] trustManagers = getTrustManagers(trustStore,crls);

                SecureRandom secureRandom = (_secureRandomAlgorithm == null)?null:SecureRandom.getInstance(_secureRandomAlgorithm);
                _context = (_sslProvider == null)?SSLContext.getInstance(_sslProtocol):SSLContext.getInstance(_sslProtocol,_sslProvider);
                _context.init(keyManagers,trustManagers,secureRandom);

                SSLEngine engine=newSslEngine();
                
                LOG.info("Enabled Protocols {} of {}",Arrays.asList(engine.getEnabledProtocols()),Arrays.asList(engine.getSupportedProtocols()));
                if (LOG.isDebugEnabled())
                    LOG.debug("Enabled Ciphers   {} of {}",Arrays.asList(engine.getEnabledCipherSuites()),Arrays.asList(engine.getSupportedCipherSuites()));
            }
        }
    }

    /* ------------------------------------------------------------ */
    /**
     * @return The array of protocol names to exclude from
     * {@link SSLEngine#setEnabledProtocols(String[])}
     */
    public String[] getExcludeProtocols()
    {
        return _excludeProtocols.toArray(new String[_excludeProtocols.size()]);
    }

    /* ------------------------------------------------------------ */
    /**
     * @param Protocols
     *            The array of protocol names to exclude from
     *            {@link SSLEngine#setEnabledProtocols(String[])}
     */
    public void setExcludeProtocols(String... protocols)
    {
        checkNotStarted();

        _excludeProtocols.clear();
        _excludeProtocols.addAll(Arrays.asList(protocols));
    }

    /* ------------------------------------------------------------ */
    /**
     * @param protocol Protocol names to add to {@link SSLEngine#setEnabledProtocols(String[])}
     */
    public void addExcludeProtocols(String... protocol)
    {
        checkNotStarted();
        _excludeProtocols.addAll(Arrays.asList(protocol));
    }
    
    /* ------------------------------------------------------------ */
    /**
     * @return The array of protocol names to include in
     * {@link SSLEngine#setEnabledProtocols(String[])}
     */
    public String[] getIncludeProtocols()
    {
        return _includeProtocols.toArray(new String[_includeProtocols.size()]);
    }

    /* ------------------------------------------------------------ */
    /**
     * @param Protocols
     *            The array of protocol names to include in
     *            {@link SSLEngine#setEnabledProtocols(String[])}
     */
    public void setIncludeProtocols(String... protocols)
    {
        checkNotStarted();

        _includeProtocols = new HashSet<String>(Arrays.asList(protocols));
    }

    /* ------------------------------------------------------------ */
    /**
     * @return The array of cipher suite names to exclude from
     * {@link SSLEngine#setEnabledCipherSuites(String[])}
     */
    public String[] getExcludeCipherSuites()
    {
        return _excludeCipherSuites.toArray(new String[_excludeCipherSuites.size()]);
    }

    /* ------------------------------------------------------------ */
    /**
     * @param cipherSuites
     *            The array of cipher suite names to exclude from
     *            {@link SSLEngine#setEnabledCipherSuites(String[])}
     */
    public void setExcludeCipherSuites(String... cipherSuites)
    {
        checkNotStarted();
        _excludeCipherSuites.clear();
        _excludeCipherSuites.addAll(Arrays.asList(cipherSuites));
    }
    
    /* ------------------------------------------------------------ */
    /**
     * @param cipher Cipher names to add to {@link SSLEngine#setEnabledCipherSuites(String[])}
     */
    public void addExcludeCipherSuites(String... cipher)
    {
        checkNotStarted();
        _excludeCipherSuites.addAll(Arrays.asList(cipher));
    }

    /* ------------------------------------------------------------ */
    /**
     * @return The array of cipher suite names to include in
     * {@link SSLEngine#setEnabledCipherSuites(String[])}
     */
    public String[] getIncludeCipherSuites()
    {
        return _includeCipherSuites.toArray(new String[_includeCipherSuites.size()]);
    }

    /* ------------------------------------------------------------ */
    /**
     * @param cipherSuites
     *            The array of cipher suite names to include in
     *            {@link SSLEngine#setEnabledCipherSuites(String[])}
     */
    public void setIncludeCipherSuites(String... cipherSuites)
    {
        checkNotStarted();

        _includeCipherSuites = new HashSet<String>(Arrays.asList(cipherSuites));
    }

    /* ------------------------------------------------------------ */
    /**
     * @return The file or URL of the SSL Key store.
     */
    public String getKeyStorePath()
    {
        return _keyStorePath;
    }

    /* ------------------------------------------------------------ */
    @Deprecated
    public String getKeyStore()
    {
        return _keyStorePath;
    }
    
    /* ------------------------------------------------------------ */
    /**
     * @param keyStorePath
     *            The file or URL of the SSL Key store.
     */
    public void setKeyStorePath(String keyStorePath)
    {
        checkNotStarted();

        _keyStorePath = keyStorePath;
    }

    /* ------------------------------------------------------------ */
    /**
     * @param keyStorePath
     * @deprecated Use {@link #setKeyStorePath(String)}
     */
    @Deprecated
    public void setKeyStore(String keyStorePath)
    {
        checkNotStarted();

        _keyStorePath = keyStorePath;
    }

    /* ------------------------------------------------------------ */
    /**
     * @return The provider of the key store
     */
    public String getKeyStoreProvider()
    {
        return _keyStoreProvider;
    }

    /* ------------------------------------------------------------ */
    /**
     * @param keyStoreProvider
     *            The provider of the key store
     */
    public void setKeyStoreProvider(String keyStoreProvider)
    {
        checkNotStarted();

        _keyStoreProvider = keyStoreProvider;
    }

    /* ------------------------------------------------------------ */
    /**
     * @return The type of the key store (default "JKS")
     */
    public String getKeyStoreType()
    {
        return (_keyStoreType);
    }

    /* ------------------------------------------------------------ */
    /**
     * @param keyStoreType
     *            The type of the key store (default "JKS")
     */
    public void setKeyStoreType(String keyStoreType)
    {
        checkNotStarted();

        _keyStoreType = keyStoreType;
    }

    /* ------------------------------------------------------------ */
    /** Get the _keyStoreInputStream.
     * @return the _keyStoreInputStream
     *
     * @deprecated
     */
    @Deprecated
    public InputStream getKeyStoreInputStream()
    {
        checkKeyStore();

        return _keyStoreInputStream;
    }

    /* ------------------------------------------------------------ */
    /** Set the keyStoreInputStream.
     * @param keyStoreInputStream the InputStream to the KeyStore
     *
     * @deprecated Use {@link #setKeyStore(KeyStore)}
     */
    @Deprecated
    public void setKeyStoreInputStream(InputStream keyStoreInputStream)
    {
        checkNotStarted();

        _keyStoreInputStream = keyStoreInputStream;
    }

    /* ------------------------------------------------------------ */
    /**
     * @return Alias of SSL certificate for the connector
     */
    public String getCertAlias()
    {
        return _certAlias;
    }

    /* ------------------------------------------------------------ */
    /**
     * @param certAlias
     *            Alias of SSL certificate for the connector
     */
    public void setCertAlias(String certAlias)
    {
        checkNotStarted();

        _certAlias = certAlias;
    }

    /* ------------------------------------------------------------ */
    /**
     * @return The file name or URL of the trust store location
     */
    public String getTrustStore()
    {
        return _trustStorePath;
    }

    /* ------------------------------------------------------------ */
    /**
     * @param trustStorePath
     *            The file name or URL of the trust store location
     */
    public void setTrustStore(String trustStorePath)
    {
        checkNotStarted();

        _trustStorePath = trustStorePath;
    }

    /* ------------------------------------------------------------ */
    /**
     * @return The provider of the trust store
     */
    public String getTrustStoreProvider()
    {
        return _trustStoreProvider;
    }

    /* ------------------------------------------------------------ */
    /**
     * @param trustStoreProvider
     *            The provider of the trust store
     */
    public void setTrustStoreProvider(String trustStoreProvider)
    {
        checkNotStarted();

        _trustStoreProvider = trustStoreProvider;
    }

    /* ------------------------------------------------------------ */
    /**
     * @return The type of the trust store (default "JKS")
     */
    public String getTrustStoreType()
    {
        return _trustStoreType;
    }

    /* ------------------------------------------------------------ */
    /**
     * @param trustStoreType
     *            The type of the trust store (default "JKS")
     */
    public void setTrustStoreType(String trustStoreType)
    {
        checkNotStarted();

        _trustStoreType = trustStoreType;
    }

    /* ------------------------------------------------------------ */
    /** Get the _trustStoreInputStream.
     * @return the _trustStoreInputStream
     *
     * @deprecated
     */
    @Deprecated
    public InputStream getTrustStoreInputStream()
    {
        checkKeyStore();

        return _trustStoreInputStream;
    }

    /* ------------------------------------------------------------ */
    /** Set the _trustStoreInputStream.
     * @param trustStoreInputStream the InputStream to the TrustStore
     *
     * @deprecated
     */
    @Deprecated
    public void setTrustStoreInputStream(InputStream trustStoreInputStream)
    {
        checkNotStarted();

        _trustStoreInputStream = trustStoreInputStream;
    }

    /* ------------------------------------------------------------ */
    /**
     * @return True if SSL needs client authentication.
     * @see SSLEngine#getNeedClientAuth()
     */
    public boolean getNeedClientAuth()
    {
        return _needClientAuth;
    }

    /* ------------------------------------------------------------ */
    /**
     * @param needClientAuth
     *            True if SSL needs client authentication.
     * @see SSLEngine#getNeedClientAuth()
     */
    public void setNeedClientAuth(boolean needClientAuth)
    {
        checkNotStarted();

        _needClientAuth = needClientAuth;
    }

    /* ------------------------------------------------------------ */
    /**
     * @return True if SSL wants client authentication.
     * @see SSLEngine#getWantClientAuth()
     */
    public boolean getWantClientAuth()
    {
        return _wantClientAuth;
    }

    /* ------------------------------------------------------------ */
    /**
     * @param wantClientAuth
     *            True if SSL wants client authentication.
     * @see SSLEngine#getWantClientAuth()
     */
    public void setWantClientAuth(boolean wantClientAuth)
    {
        checkNotStarted();

        _wantClientAuth = wantClientAuth;
    }

    /* ------------------------------------------------------------ */
    /**
     * @return true if SSL certificate has to be validated
     * @deprecated
     */
    @Deprecated
    public boolean getValidateCerts()
    {
        return _validateCerts;
    }

    /* ------------------------------------------------------------ */
    /**
     * @return true if SSL certificate has to be validated
     */
    public boolean isValidateCerts()
    {
        return _validateCerts;
    }

    /* ------------------------------------------------------------ */
    /**
     * @param validateCerts
     *            true if SSL certificates have to be validated
     */
    public void setValidateCerts(boolean validateCerts)
    {
        checkNotStarted();

        _validateCerts = validateCerts;
    }

    /* ------------------------------------------------------------ */
    /**
     * @return true if SSL certificates of the peer have to be validated
     */
    public boolean isValidatePeerCerts()
    {
        return _validatePeerCerts;
    }

    /* ------------------------------------------------------------ */
    /**
     * @param validatePeerCerts
     *            true if SSL certificates of the peer have to be validated
     */
    public void setValidatePeerCerts(boolean validatePeerCerts)
    {
        checkNotStarted();

        _validatePeerCerts = validatePeerCerts;
    }

    /* ------------------------------------------------------------ */
    /**
     * @return True if SSL re-negotiation is allowed (default false)
     */
    public boolean isAllowRenegotiate()
    {
        return _allowRenegotiate;
    }

    /* ------------------------------------------------------------ */
    /**
     * Set if SSL re-negotiation is allowed. CVE-2009-3555 discovered
     * a vulnerability in SSL/TLS with re-negotiation.  If your JVM
     * does not have CVE-2009-3555 fixed, then re-negotiation should
     * not be allowed.  CVE-2009-3555 was fixed in Sun java 1.6 with a ban
     * of renegotiates in u19 and with RFC5746 in u22.
     *
     * @param allowRenegotiate
     *            true if re-negotiation is allowed (default false)
     */
    public void setAllowRenegotiate(boolean allowRenegotiate)
    {
        checkNotStarted();

        _allowRenegotiate = allowRenegotiate;
    }

    /* ------------------------------------------------------------ */
    /**
     * @param password
     *            The password for the key store
     */
    public void setKeyStorePassword(String password)
    {
        checkNotStarted();

        _keyStorePassword = Password.getPassword(PASSWORD_PROPERTY,password,null);
    }

    /* ------------------------------------------------------------ */
    /**
     * @param password
     *            The password (if any) for the specific key within the key store
     */
    public void setKeyManagerPassword(String password)
    {
        checkNotStarted();

        _keyManagerPassword = Password.getPassword(KEYPASSWORD_PROPERTY,password,null);
    }

    /* ------------------------------------------------------------ */
    /**
     * @param password
     *            The password for the trust store
     */
    public void setTrustStorePassword(String password)
    {
        checkNotStarted();

        _trustStorePassword = Password.getPassword(PASSWORD_PROPERTY,password,null);
    }

    /* ------------------------------------------------------------ */
    /**
     * @return The SSL provider name, which if set is passed to
     * {@link SSLContext#getInstance(String, String)}
     */
    public String getProvider()
    {
        return _sslProvider;
    }

    /* ------------------------------------------------------------ */
    /**
     * @param provider
     *            The SSL provider name, which if set is passed to
     *            {@link SSLContext#getInstance(String, String)}
     */
    public void setProvider(String provider)
    {
        checkNotStarted();

        _sslProvider = provider;
    }

    /* ------------------------------------------------------------ */
    /**
     * @return The SSL protocol (default "TLS") passed to
     * {@link SSLContext#getInstance(String, String)}
     */
    public String getProtocol()
    {
        return _sslProtocol;
    }

    /* ------------------------------------------------------------ */
    /**
     * @param protocol
     *            The SSL protocol (default "TLS") passed to
     *            {@link SSLContext#getInstance(String, String)}
     */
    public void setProtocol(String protocol)
    {
        checkNotStarted();

        _sslProtocol = protocol;
    }

    /* ------------------------------------------------------------ */
    /**
     * @return The algorithm name, which if set is passed to
     * {@link SecureRandom#getInstance(String)} to obtain the {@link SecureRandom} instance passed to
     * {@link SSLContext#init(javax.net.ssl.KeyManager[], javax.net.ssl.TrustManager[], SecureRandom)}
     */
    public String getSecureRandomAlgorithm()
    {
        return _secureRandomAlgorithm;
    }

    /* ------------------------------------------------------------ */
    /**
     * @param algorithm
     *            The algorithm name, which if set is passed to
     *            {@link SecureRandom#getInstance(String)} to obtain the {@link SecureRandom} instance passed to
     *            {@link SSLContext#init(javax.net.ssl.KeyManager[], javax.net.ssl.TrustManager[], SecureRandom)}
     */
    public void setSecureRandomAlgorithm(String algorithm)
    {
        checkNotStarted();

        _secureRandomAlgorithm = algorithm;
    }

    /* ------------------------------------------------------------ */
    /**
     * @return The algorithm name (default "SunX509") used by the {@link KeyManagerFactory}
     */
    public String getSslKeyManagerFactoryAlgorithm()
    {
        return (_keyManagerFactoryAlgorithm);
    }
    
    /* ------------------------------------------------------------ */
    /**
     * @param algorithm
     *            The algorithm name (default "SunX509") used by the {@link KeyManagerFactory}
     */
    public void setSslKeyManagerFactoryAlgorithm(String algorithm)
    {
        checkNotStarted();

        _keyManagerFactoryAlgorithm = algorithm;
    }

    /* ------------------------------------------------------------ */
    /**
     * @return The algorithm name (default "SunX509") used by the {@link TrustManagerFactory}
     */
    public String getTrustManagerFactoryAlgorithm()
    {
        return (_trustManagerFactoryAlgorithm);
    }

    /* ------------------------------------------------------------ */
    /**
     * @return True if all certificates should be trusted if there is no KeyStore or TrustStore
     */
    public boolean isTrustAll()
    {
        return _trustAll;
    }

    /* ------------------------------------------------------------ */
    /**
     * @param trustAll True if all certificates should be trusted if there is no KeyStore or TrustStore
     */
    public void setTrustAll(boolean trustAll)
    {
        _trustAll = trustAll;
    }

    /* ------------------------------------------------------------ */
    /**
     * @param algorithm
     *            The algorithm name (default "SunX509") used by the {@link TrustManagerFactory}
     *            Use the string "TrustAll" to install a trust manager that trusts all.
     */
    public void setTrustManagerFactoryAlgorithm(String algorithm)
    {
        checkNotStarted();

        _trustManagerFactoryAlgorithm = algorithm;
    }

    /* ------------------------------------------------------------ */
    /**
     * @return Path to file that contains Certificate Revocation List
     */
    public String getCrlPath()
    {
        return _crlPath;
    }

    /* ------------------------------------------------------------ */
    /**
     * @param crlPath
     *            Path to file that contains Certificate Revocation List
     */
    public void setCrlPath(String crlPath)
    {
        checkNotStarted();

        _crlPath = crlPath;
    }

    /* ------------------------------------------------------------ */
    /**
     * @return Maximum number of intermediate certificates in
     * the certification path (-1 for unlimited)
     */
    public int getMaxCertPathLength()
    {
        return _maxCertPathLength;
    }

    /* ------------------------------------------------------------ */
    /**
     * @param maxCertPathLength
     *            maximum number of intermediate certificates in
     *            the certification path (-1 for unlimited)
     */
    public void setMaxCertPathLength(int maxCertPathLength)
    {
        checkNotStarted();

        _maxCertPathLength = maxCertPathLength;
    }

    /* ------------------------------------------------------------ */
    /**
     * @return The SSLContext
     */
    public SSLContext getSslContext()
    {
        if (!isStarted())
            throw new IllegalStateException(getState());
        return _context;
    }

    /* ------------------------------------------------------------ */
    /**
     * @param sslContext
     *            Set a preconfigured SSLContext
     */
    public void setSslContext(SSLContext sslContext)
    {
        checkNotStarted();

        _context = sslContext;
    }

    /* ------------------------------------------------------------ */
    /**
     * Override this method to provide alternate way to load a keystore.
     *
     * @return the key store instance
     * @throws Exception
     */
    protected KeyStore loadKeyStore() throws Exception
    {
        return _keyStore != null ? _keyStore : getKeyStore(_keyStoreInputStream,
                _keyStorePath, _keyStoreType, _keyStoreProvider,
                _keyStorePassword==null? null: _keyStorePassword.toString());
    }

    /* ------------------------------------------------------------ */
    /**
     * Override this method to provide alternate way to load a truststore.
     *
     * @return the key store instance
     * @throws Exception
     */
    protected KeyStore loadTrustStore() throws Exception
    {
        return _trustStore != null ? _trustStore : getKeyStore(_trustStoreInputStream,
                _trustStorePath, _trustStoreType,  _trustStoreProvider,
                _trustStorePassword==null? null: _trustStorePassword.toString());
    }

    /* ------------------------------------------------------------ */
    /**
     * Loads keystore using an input stream or a file path in the same
     * order of precedence.
     *
     * Required for integrations to be able to override the mechanism
     * used to load a keystore in order to provide their own implementation.
     *
     * @param storeStream keystore input stream
     * @param storePath path of keystore file
     * @param storeType keystore type
     * @param storeProvider keystore provider
     * @param storePassword keystore password
     * @return created keystore
     * @throws Exception
     *
     * @deprecated
     */
    @Deprecated
    protected KeyStore getKeyStore(InputStream storeStream, String storePath, String storeType, String storeProvider, String storePassword) throws Exception
    {
        return CertificateUtils.getKeyStore(storeStream, storePath, storeType, storeProvider, storePassword);
    }

    /* ------------------------------------------------------------ */
    /**
     * Loads certificate revocation list (CRL) from a file.
     *
     * Required for integrations to be able to override the mechanism used to
     * load CRL in order to provide their own implementation.
     *
     * @param crlPath path of certificate revocation list file
     * @return Collection of CRL's
     * @throws Exception
     */
    protected Collection<? extends CRL> loadCRL(String crlPath) throws Exception
    {
        return CertificateUtils.loadCRL(crlPath);
    }

    /* ------------------------------------------------------------ */
    protected KeyManager[] getKeyManagers(KeyStore keyStore) throws Exception
    {
        KeyManager[] managers = null;

        if (keyStore != null)
        {
            KeyManagerFactory keyManagerFactory = KeyManagerFactory.getInstance(_keyManagerFactoryAlgorithm);
            keyManagerFactory.init(keyStore,_keyManagerPassword == null?(_keyStorePassword == null?null:_keyStorePassword.toString().toCharArray()):_keyManagerPassword.toString().toCharArray());
            managers = keyManagerFactory.getKeyManagers();

            if (_certAlias != null)
            {
                for (int idx = 0; idx < managers.length; idx++)
                {
                    if (managers[idx] instanceof X509KeyManager)
                    {
                        managers[idx] = new AliasedX509ExtendedKeyManager(_certAlias,(X509KeyManager)managers[idx]);
                    }
                }
            }
        }

        return managers;
    }

    /* ------------------------------------------------------------ */
    protected TrustManager[] getTrustManagers(KeyStore trustStore, Collection<? extends CRL> crls) throws Exception
    {   
        TrustManager[] managers = null;
        if (trustStore != null)
        {
            // Revocation checking is only supported for PKIX algorithm
            if (_validatePeerCerts && _trustManagerFactoryAlgorithm.equalsIgnoreCase("PKIX"))
            {
                PKIXBuilderParameters pbParams = new PKIXBuilderParameters(trustStore,new X509CertSelector());

                // Set maximum certification path length
                pbParams.setMaxPathLength(_maxCertPathLength);

                // Make sure revocation checking is enabled
                pbParams.setRevocationEnabled(true);

                if (crls != null && !crls.isEmpty())
                {
                    pbParams.addCertStore(CertStore.getInstance("Collection",new CollectionCertStoreParameters(crls)));
                }

                if (_enableCRLDP)
                {
                    // Enable Certificate Revocation List Distribution Points (CRLDP) support
                    System.setProperty("com.sun.security.enableCRLDP","true");
                }

                if (_enableOCSP)
                {
                    // Enable On-Line Certificate Status Protocol (OCSP) support
                    Security.setProperty("ocsp.enable","true");

                    if (_ocspResponderURL != null)
                    {
                        // Override location of OCSP Responder
                        Security.setProperty("ocsp.responderURL", _ocspResponderURL);
                    }
                }

                TrustManagerFactory trustManagerFactory = TrustManagerFactory.getInstance(_trustManagerFactoryAlgorithm);
                trustManagerFactory.init(new CertPathTrustManagerParameters(pbParams));

                managers = trustManagerFactory.getTrustManagers();
            }
            else
            {
                TrustManagerFactory trustManagerFactory = TrustManagerFactory.getInstance(_trustManagerFactoryAlgorithm);
                trustManagerFactory.init(trustStore);

                managers = trustManagerFactory.getTrustManagers();
            }
        }

        return managers;
    }

    /* ------------------------------------------------------------ */
    /**
     * Check KetyStore Configuration. Ensures that if keystore has been
     * configured but there's no truststore, that keystore is
     * used as truststore.
     * @throws IllegalStateException if SslContextFactory configuration can't be used.
     */
    public void checkKeyStore() 
    {
        if (_keyStore == null && _keyStoreInputStream == null && _keyStorePath == null)
            throw new IllegalStateException("SSL doesn't have a valid keystore");
        
        // if the keystore has been configured but there is no
        // truststore configured, use the keystore as the truststore
        if (_trustStore == null && _trustStoreInputStream == null && _trustStorePath == null)
        {
            _trustStore = _keyStore;
            _trustStorePath = _keyStorePath;
            _trustStoreInputStream = _keyStoreInputStream;
            _trustStoreType = _keyStoreType;
            _trustStoreProvider = _keyStoreProvider;
            _trustStorePassword = _keyStorePassword;
            _trustManagerFactoryAlgorithm = _keyManagerFactoryAlgorithm;
        }

        // It's the same stream we cannot read it twice, so read it once in memory
        if (_keyStoreInputStream != null && _keyStoreInputStream == _trustStoreInputStream)
        {
            try
            {
                ByteArrayOutputStream baos = new ByteArrayOutputStream();
                IO.copy(_keyStoreInputStream, baos);
                _keyStoreInputStream.close();

                _keyStoreInputStream = new ByteArrayInputStream(baos.toByteArray());
                _trustStoreInputStream = new ByteArrayInputStream(baos.toByteArray());
            }
            catch (Exception ex)
            {
                throw new IllegalStateException(ex);
            }
        }
    }

    /* ------------------------------------------------------------ */
    /**
     * Select cipher suites to be used by the connector
     * based on configured inclusion and exclusion lists
     * as well as enabled and supported cipher suite lists.
     * @param enabledCipherSuites Array of enabled cipher suites
     * @param supportedCipherSuites Array of supported cipher suites
     * @return Array of cipher suites to enable
     */
    public String[] selectProtocols(String[] enabledProtocols, String[] supportedProtocols)
    {
        Set<String> selected_protocols = new HashSet<String>();
        
        // Set the starting protocols - either from the included or enabled list
        if (_includeProtocols!=null)
        {
            // Use only the supported included protocols
            for (String protocol : supportedProtocols)
                if (_includeProtocols.contains(protocol))
                    selected_protocols.add(protocol);
        }
        else
            selected_protocols.addAll(Arrays.asList(enabledProtocols));
        
        
        // Remove any excluded protocols
        if (_excludeProtocols != null)
            selected_protocols.removeAll(_excludeProtocols);
        
        return selected_protocols.toArray(new String[selected_protocols.size()]);
    }
    
    /* ------------------------------------------------------------ */
    /**
     * Select cipher suites to be used by the connector
     * based on configured inclusion and exclusion lists
     * as well as enabled and supported cipher suite lists.
     * @param enabledCipherSuites Array of enabled cipher suites
     * @param supportedCipherSuites Array of supported cipher suites
     * @return Array of cipher suites to enable
     */
    public String[] selectCipherSuites(String[] enabledCipherSuites, String[] supportedCipherSuites)
    {
        Set<String> selected_ciphers = new HashSet<String>();
        
        // Set the starting ciphers - either from the included or enabled list
        if (_includeCipherSuites!=null)
        {
            // Use only the supported included ciphers
            for (String cipherSuite : supportedCipherSuites)
                if (_includeCipherSuites.contains(cipherSuite))
                    selected_ciphers.add(cipherSuite);
        }
        else
            selected_ciphers.addAll(Arrays.asList(enabledCipherSuites));
        
        
        // Remove any excluded ciphers
        if (_excludeCipherSuites != null)
            selected_ciphers.removeAll(_excludeCipherSuites);
        return selected_ciphers.toArray(new String[selected_ciphers.size()]);
    }

    /* ------------------------------------------------------------ */
    /**
     * Check if the lifecycle has been started and throw runtime exception
     */
    protected void checkNotStarted()
    {
        if (isStarted())
            throw new IllegalStateException("Cannot modify configuration when "+getState());
    }

    /* ------------------------------------------------------------ */
    /**
     * @return true if CRL Distribution Points support is enabled
     */
    public boolean isEnableCRLDP()
    {
        return _enableCRLDP;
    }

    /* ------------------------------------------------------------ */
    /** Enables CRL Distribution Points Support
     * @param enableCRLDP true - turn on, false - turns off
     */
    public void setEnableCRLDP(boolean enableCRLDP)
    {
        checkNotStarted();

        _enableCRLDP = enableCRLDP;
    }

    /* ------------------------------------------------------------ */
    /**
     * @return true if On-Line Certificate Status Protocol support is enabled
     */
    public boolean isEnableOCSP()
    {
        return _enableOCSP;
    }

    /* ------------------------------------------------------------ */
    /** Enables On-Line Certificate Status Protocol support
     * @param enableOCSP true - turn on, false - turn off
     */
    public void setEnableOCSP(boolean enableOCSP)
    {
        checkNotStarted();

        _enableOCSP = enableOCSP;
    }

    /* ------------------------------------------------------------ */
    /**
     * @return Location of the OCSP Responder
     */
    public String getOcspResponderURL()
    {
        return _ocspResponderURL;
    }

    /* ------------------------------------------------------------ */
    /** Set the location of the OCSP Responder.
     * @param ocspResponderURL location of the OCSP Responder
     */
    public void setOcspResponderURL(String ocspResponderURL)
    {
        checkNotStarted();

        _ocspResponderURL = ocspResponderURL;
    }

    /* ------------------------------------------------------------ */
    /** Set the key store.
     * @param keyStore the key store to set
     */
    public void setKeyStore(KeyStore keyStore)
    {
        checkNotStarted();

        _keyStore = keyStore;
    }

    /* ------------------------------------------------------------ */
    /** Set the trust store.
     * @param trustStore the trust store to set
     */
    public void setTrustStore(KeyStore trustStore)
    {
        checkNotStarted();

        _trustStore = trustStore;
    }

    /* ------------------------------------------------------------ */
    /** Set the key store resource.
     * @param resource the key store resource to set
     */
    public void setKeyStoreResource(Resource resource)
    {
        checkNotStarted();

        try
        {
            _keyStoreInputStream = resource.getInputStream();
        }
        catch (IOException e)
        {
             throw new InvalidParameterException("Unable to get resource "+
                     "input stream for resource "+resource.toString());
        }
    }

    /* ------------------------------------------------------------ */
    /** Set the trust store resource.
     * @param resource the trust store resource to set
     */
    public void setTrustStoreResource(Resource resource)
    {
        checkNotStarted();

        try
        {
            _trustStoreInputStream = resource.getInputStream();
        }
        catch (IOException e)
        {
             throw new InvalidParameterException("Unable to get resource "+
                     "input stream for resource "+resource.toString());
        }
    }

    /* ------------------------------------------------------------ */
    /**
    * @return true if SSL Session caching is enabled
    */
    public boolean isSessionCachingEnabled()
    {
        return _sessionCachingEnabled;
    }

    /* ------------------------------------------------------------ */
    /** Set the flag to enable SSL Session caching.
    * @param enableSessionCaching the value of the flag
    */
    public void setSessionCachingEnabled(boolean enableSessionCaching)
    {
        _sessionCachingEnabled = enableSessionCaching;
    }

    /* ------------------------------------------------------------ */
    /** Get SSL session cache size.
     * @return SSL session cache size
     */
    public int getSslSessionCacheSize()
    {
        return _sslSessionCacheSize;
    }

    /* ------------------------------------------------------------ */
    /** SEt SSL session cache size.
     * @param sslSessionCacheSize SSL session cache size to set
     */
    public void setSslSessionCacheSize(int sslSessionCacheSize)
    {
        _sslSessionCacheSize = sslSessionCacheSize;
    }

    /* ------------------------------------------------------------ */
    /** Get SSL session timeout.
     * @return SSL session timeout
     */
    public int getSslSessionTimeout()
    {
        return _sslSessionTimeout;
    }

    /* ------------------------------------------------------------ */
    /** Set SSL session timeout.
     * @param sslSessionTimeout SSL session timeout to set
     */
    public void setSslSessionTimeout(int sslSessionTimeout)
    {
        _sslSessionTimeout = sslSessionTimeout;
    }


    /* ------------------------------------------------------------ */
    public SSLServerSocket newSslServerSocket(String host,int port,int backlog) throws IOException
    {
        SSLServerSocketFactory factory = _context.getServerSocketFactory();

        SSLServerSocket socket = 
            (SSLServerSocket) (host==null ?
                        factory.createServerSocket(port,backlog):
                        factory.createServerSocket(port,backlog,InetAddress.getByName(host)));

        if (getWantClientAuth())
            socket.setWantClientAuth(getWantClientAuth());
        if (getNeedClientAuth())
            socket.setNeedClientAuth(getNeedClientAuth());

        socket.setEnabledCipherSuites(selectCipherSuites(
                                            socket.getEnabledCipherSuites(),
                                            socket.getSupportedCipherSuites()));
        socket.setEnabledProtocols(selectProtocols(socket.getEnabledProtocols(),socket.getSupportedProtocols()));

        return socket;
    }
    
    /* ------------------------------------------------------------ */
    public SSLSocket newSslSocket() throws IOException
    {
        SSLSocketFactory factory = _context.getSocketFactory();
        
        SSLSocket socket = (SSLSocket)factory.createSocket();
        
        if (getWantClientAuth())
            socket.setWantClientAuth(getWantClientAuth());
        if (getNeedClientAuth())
            socket.setNeedClientAuth(getNeedClientAuth());

        socket.setEnabledCipherSuites(selectCipherSuites(
                                            socket.getEnabledCipherSuites(),
                                            socket.getSupportedCipherSuites()));   
        socket.setEnabledProtocols(selectProtocols(socket.getEnabledProtocols(),socket.getSupportedProtocols()));

        return socket;
    }
    
    /* ------------------------------------------------------------ */
    public SSLEngine newSslEngine(String host,int port)
    {
        SSLEngine sslEngine=isSessionCachingEnabled()
            ?_context.createSSLEngine(host, port)
            :_context.createSSLEngine();
            
        customize(sslEngine);
        return sslEngine;
    }
    
    /* ------------------------------------------------------------ */
    public SSLEngine newSslEngine()
    {
        SSLEngine sslEngine=_context.createSSLEngine();
        customize(sslEngine);
        return sslEngine;
    }

    /* ------------------------------------------------------------ */
    public void customize(SSLEngine sslEngine)
    {
        if (getWantClientAuth())
            sslEngine.setWantClientAuth(getWantClientAuth());
        if (getNeedClientAuth())
            sslEngine.setNeedClientAuth(getNeedClientAuth());

        sslEngine.setEnabledCipherSuites(selectCipherSuites(
                sslEngine.getEnabledCipherSuites(),
                sslEngine.getSupportedCipherSuites()));
        
        sslEngine.setEnabledProtocols(selectProtocols(sslEngine.getEnabledProtocols(),sslEngine.getSupportedProtocols()));
>>>>>>> cb778530
    }
    
}<|MERGE_RESOLUTION|>--- conflicted
+++ resolved
@@ -19,1325 +19,6 @@
 
     public SslContextFactory(String keyStorePath)
     {
-<<<<<<< HEAD
         super(keyStorePath);
-=======
-        _keyStorePath = keyStorePath;
     }
-
-    /* ------------------------------------------------------------ */
-    /**
-     * Create the SSLContext object and start the lifecycle
-     * @see org.eclipse.jetty.util.component.AbstractLifeCycle#doStart()
-     */
-    @Override
-    protected void doStart() throws Exception
-    {
-        if (_context == null)
-        {
-            if (_keyStore==null && _keyStoreInputStream == null && _keyStorePath == null &&
-                _trustStore==null && _trustStoreInputStream == null && _trustStorePath == null )
-            {
-                TrustManager[] trust_managers=null;
-                
-                if (_trustAll)
-                {
-                    LOG.info("No keystore or trust store configured.  ACCEPTING UNTRUSTED CERTIFICATES!!!!!");
-                    // Create a trust manager that does not validate certificate chains
-                    TrustManager trustAllCerts = new X509TrustManager()
-                    {
-                        public java.security.cert.X509Certificate[] getAcceptedIssuers()
-                        {
-                            return null;
-                        }
-
-                        public void checkClientTrusted(java.security.cert.X509Certificate[] certs, String authType)
-                        {
-                        }
-
-                        public void checkServerTrusted(java.security.cert.X509Certificate[] certs, String authType)
-                        {
-                        }
-                    };
-                    trust_managers = new TrustManager[] { trustAllCerts };
-                }
-                
-                SecureRandom secureRandom = (_secureRandomAlgorithm == null)?null:SecureRandom.getInstance(_secureRandomAlgorithm);
-                _context = SSLContext.getInstance(_sslProtocol);
-                _context.init(null, trust_managers, secureRandom);
-            }
-            else
-            {
-                // verify that keystore and truststore
-                // parameters are set up correctly
-                try
-                {
-                    checkKeyStore();
-                }
-                catch(IllegalStateException e)
-                {
-                    LOG.ignore(e);
-                }
-
-                KeyStore keyStore = loadKeyStore();
-                KeyStore trustStore = loadTrustStore();
-
-                Collection<? extends CRL> crls = loadCRL(_crlPath);
-
-                if (_validateCerts && keyStore != null)
-                {
-                    if (_certAlias == null)
-                    {
-                        List<String> aliases = Collections.list(keyStore.aliases());
-                        _certAlias = aliases.size() == 1 ? aliases.get(0) : null;
-                    }
-
-                    Certificate cert = _certAlias == null?null:keyStore.getCertificate(_certAlias);
-                    if (cert == null)
-                    {
-                        throw new Exception("No certificate found in the keystore" + (_certAlias==null ? "":" for alias " + _certAlias));
-                    }
-
-                    CertificateValidator validator = new CertificateValidator(trustStore, crls);
-                    validator.setMaxCertPathLength(_maxCertPathLength);
-                    validator.setEnableCRLDP(_enableCRLDP);
-                    validator.setEnableOCSP(_enableOCSP);
-                    validator.setOcspResponderURL(_ocspResponderURL);
-                    validator.validate(keyStore, cert);
-                }
-
-                KeyManager[] keyManagers = getKeyManagers(keyStore);
-                TrustManager[] trustManagers = getTrustManagers(trustStore,crls);
-
-                SecureRandom secureRandom = (_secureRandomAlgorithm == null)?null:SecureRandom.getInstance(_secureRandomAlgorithm);
-                _context = (_sslProvider == null)?SSLContext.getInstance(_sslProtocol):SSLContext.getInstance(_sslProtocol,_sslProvider);
-                _context.init(keyManagers,trustManagers,secureRandom);
-
-                SSLEngine engine=newSslEngine();
-                
-                LOG.info("Enabled Protocols {} of {}",Arrays.asList(engine.getEnabledProtocols()),Arrays.asList(engine.getSupportedProtocols()));
-                if (LOG.isDebugEnabled())
-                    LOG.debug("Enabled Ciphers   {} of {}",Arrays.asList(engine.getEnabledCipherSuites()),Arrays.asList(engine.getSupportedCipherSuites()));
-            }
-        }
-    }
-
-    /* ------------------------------------------------------------ */
-    /**
-     * @return The array of protocol names to exclude from
-     * {@link SSLEngine#setEnabledProtocols(String[])}
-     */
-    public String[] getExcludeProtocols()
-    {
-        return _excludeProtocols.toArray(new String[_excludeProtocols.size()]);
-    }
-
-    /* ------------------------------------------------------------ */
-    /**
-     * @param Protocols
-     *            The array of protocol names to exclude from
-     *            {@link SSLEngine#setEnabledProtocols(String[])}
-     */
-    public void setExcludeProtocols(String... protocols)
-    {
-        checkNotStarted();
-
-        _excludeProtocols.clear();
-        _excludeProtocols.addAll(Arrays.asList(protocols));
-    }
-
-    /* ------------------------------------------------------------ */
-    /**
-     * @param protocol Protocol names to add to {@link SSLEngine#setEnabledProtocols(String[])}
-     */
-    public void addExcludeProtocols(String... protocol)
-    {
-        checkNotStarted();
-        _excludeProtocols.addAll(Arrays.asList(protocol));
-    }
-    
-    /* ------------------------------------------------------------ */
-    /**
-     * @return The array of protocol names to include in
-     * {@link SSLEngine#setEnabledProtocols(String[])}
-     */
-    public String[] getIncludeProtocols()
-    {
-        return _includeProtocols.toArray(new String[_includeProtocols.size()]);
-    }
-
-    /* ------------------------------------------------------------ */
-    /**
-     * @param Protocols
-     *            The array of protocol names to include in
-     *            {@link SSLEngine#setEnabledProtocols(String[])}
-     */
-    public void setIncludeProtocols(String... protocols)
-    {
-        checkNotStarted();
-
-        _includeProtocols = new HashSet<String>(Arrays.asList(protocols));
-    }
-
-    /* ------------------------------------------------------------ */
-    /**
-     * @return The array of cipher suite names to exclude from
-     * {@link SSLEngine#setEnabledCipherSuites(String[])}
-     */
-    public String[] getExcludeCipherSuites()
-    {
-        return _excludeCipherSuites.toArray(new String[_excludeCipherSuites.size()]);
-    }
-
-    /* ------------------------------------------------------------ */
-    /**
-     * @param cipherSuites
-     *            The array of cipher suite names to exclude from
-     *            {@link SSLEngine#setEnabledCipherSuites(String[])}
-     */
-    public void setExcludeCipherSuites(String... cipherSuites)
-    {
-        checkNotStarted();
-        _excludeCipherSuites.clear();
-        _excludeCipherSuites.addAll(Arrays.asList(cipherSuites));
-    }
-    
-    /* ------------------------------------------------------------ */
-    /**
-     * @param cipher Cipher names to add to {@link SSLEngine#setEnabledCipherSuites(String[])}
-     */
-    public void addExcludeCipherSuites(String... cipher)
-    {
-        checkNotStarted();
-        _excludeCipherSuites.addAll(Arrays.asList(cipher));
-    }
-
-    /* ------------------------------------------------------------ */
-    /**
-     * @return The array of cipher suite names to include in
-     * {@link SSLEngine#setEnabledCipherSuites(String[])}
-     */
-    public String[] getIncludeCipherSuites()
-    {
-        return _includeCipherSuites.toArray(new String[_includeCipherSuites.size()]);
-    }
-
-    /* ------------------------------------------------------------ */
-    /**
-     * @param cipherSuites
-     *            The array of cipher suite names to include in
-     *            {@link SSLEngine#setEnabledCipherSuites(String[])}
-     */
-    public void setIncludeCipherSuites(String... cipherSuites)
-    {
-        checkNotStarted();
-
-        _includeCipherSuites = new HashSet<String>(Arrays.asList(cipherSuites));
-    }
-
-    /* ------------------------------------------------------------ */
-    /**
-     * @return The file or URL of the SSL Key store.
-     */
-    public String getKeyStorePath()
-    {
-        return _keyStorePath;
-    }
-
-    /* ------------------------------------------------------------ */
-    @Deprecated
-    public String getKeyStore()
-    {
-        return _keyStorePath;
-    }
-    
-    /* ------------------------------------------------------------ */
-    /**
-     * @param keyStorePath
-     *            The file or URL of the SSL Key store.
-     */
-    public void setKeyStorePath(String keyStorePath)
-    {
-        checkNotStarted();
-
-        _keyStorePath = keyStorePath;
-    }
-
-    /* ------------------------------------------------------------ */
-    /**
-     * @param keyStorePath
-     * @deprecated Use {@link #setKeyStorePath(String)}
-     */
-    @Deprecated
-    public void setKeyStore(String keyStorePath)
-    {
-        checkNotStarted();
-
-        _keyStorePath = keyStorePath;
-    }
-
-    /* ------------------------------------------------------------ */
-    /**
-     * @return The provider of the key store
-     */
-    public String getKeyStoreProvider()
-    {
-        return _keyStoreProvider;
-    }
-
-    /* ------------------------------------------------------------ */
-    /**
-     * @param keyStoreProvider
-     *            The provider of the key store
-     */
-    public void setKeyStoreProvider(String keyStoreProvider)
-    {
-        checkNotStarted();
-
-        _keyStoreProvider = keyStoreProvider;
-    }
-
-    /* ------------------------------------------------------------ */
-    /**
-     * @return The type of the key store (default "JKS")
-     */
-    public String getKeyStoreType()
-    {
-        return (_keyStoreType);
-    }
-
-    /* ------------------------------------------------------------ */
-    /**
-     * @param keyStoreType
-     *            The type of the key store (default "JKS")
-     */
-    public void setKeyStoreType(String keyStoreType)
-    {
-        checkNotStarted();
-
-        _keyStoreType = keyStoreType;
-    }
-
-    /* ------------------------------------------------------------ */
-    /** Get the _keyStoreInputStream.
-     * @return the _keyStoreInputStream
-     *
-     * @deprecated
-     */
-    @Deprecated
-    public InputStream getKeyStoreInputStream()
-    {
-        checkKeyStore();
-
-        return _keyStoreInputStream;
-    }
-
-    /* ------------------------------------------------------------ */
-    /** Set the keyStoreInputStream.
-     * @param keyStoreInputStream the InputStream to the KeyStore
-     *
-     * @deprecated Use {@link #setKeyStore(KeyStore)}
-     */
-    @Deprecated
-    public void setKeyStoreInputStream(InputStream keyStoreInputStream)
-    {
-        checkNotStarted();
-
-        _keyStoreInputStream = keyStoreInputStream;
-    }
-
-    /* ------------------------------------------------------------ */
-    /**
-     * @return Alias of SSL certificate for the connector
-     */
-    public String getCertAlias()
-    {
-        return _certAlias;
-    }
-
-    /* ------------------------------------------------------------ */
-    /**
-     * @param certAlias
-     *            Alias of SSL certificate for the connector
-     */
-    public void setCertAlias(String certAlias)
-    {
-        checkNotStarted();
-
-        _certAlias = certAlias;
-    }
-
-    /* ------------------------------------------------------------ */
-    /**
-     * @return The file name or URL of the trust store location
-     */
-    public String getTrustStore()
-    {
-        return _trustStorePath;
-    }
-
-    /* ------------------------------------------------------------ */
-    /**
-     * @param trustStorePath
-     *            The file name or URL of the trust store location
-     */
-    public void setTrustStore(String trustStorePath)
-    {
-        checkNotStarted();
-
-        _trustStorePath = trustStorePath;
-    }
-
-    /* ------------------------------------------------------------ */
-    /**
-     * @return The provider of the trust store
-     */
-    public String getTrustStoreProvider()
-    {
-        return _trustStoreProvider;
-    }
-
-    /* ------------------------------------------------------------ */
-    /**
-     * @param trustStoreProvider
-     *            The provider of the trust store
-     */
-    public void setTrustStoreProvider(String trustStoreProvider)
-    {
-        checkNotStarted();
-
-        _trustStoreProvider = trustStoreProvider;
-    }
-
-    /* ------------------------------------------------------------ */
-    /**
-     * @return The type of the trust store (default "JKS")
-     */
-    public String getTrustStoreType()
-    {
-        return _trustStoreType;
-    }
-
-    /* ------------------------------------------------------------ */
-    /**
-     * @param trustStoreType
-     *            The type of the trust store (default "JKS")
-     */
-    public void setTrustStoreType(String trustStoreType)
-    {
-        checkNotStarted();
-
-        _trustStoreType = trustStoreType;
-    }
-
-    /* ------------------------------------------------------------ */
-    /** Get the _trustStoreInputStream.
-     * @return the _trustStoreInputStream
-     *
-     * @deprecated
-     */
-    @Deprecated
-    public InputStream getTrustStoreInputStream()
-    {
-        checkKeyStore();
-
-        return _trustStoreInputStream;
-    }
-
-    /* ------------------------------------------------------------ */
-    /** Set the _trustStoreInputStream.
-     * @param trustStoreInputStream the InputStream to the TrustStore
-     *
-     * @deprecated
-     */
-    @Deprecated
-    public void setTrustStoreInputStream(InputStream trustStoreInputStream)
-    {
-        checkNotStarted();
-
-        _trustStoreInputStream = trustStoreInputStream;
-    }
-
-    /* ------------------------------------------------------------ */
-    /**
-     * @return True if SSL needs client authentication.
-     * @see SSLEngine#getNeedClientAuth()
-     */
-    public boolean getNeedClientAuth()
-    {
-        return _needClientAuth;
-    }
-
-    /* ------------------------------------------------------------ */
-    /**
-     * @param needClientAuth
-     *            True if SSL needs client authentication.
-     * @see SSLEngine#getNeedClientAuth()
-     */
-    public void setNeedClientAuth(boolean needClientAuth)
-    {
-        checkNotStarted();
-
-        _needClientAuth = needClientAuth;
-    }
-
-    /* ------------------------------------------------------------ */
-    /**
-     * @return True if SSL wants client authentication.
-     * @see SSLEngine#getWantClientAuth()
-     */
-    public boolean getWantClientAuth()
-    {
-        return _wantClientAuth;
-    }
-
-    /* ------------------------------------------------------------ */
-    /**
-     * @param wantClientAuth
-     *            True if SSL wants client authentication.
-     * @see SSLEngine#getWantClientAuth()
-     */
-    public void setWantClientAuth(boolean wantClientAuth)
-    {
-        checkNotStarted();
-
-        _wantClientAuth = wantClientAuth;
-    }
-
-    /* ------------------------------------------------------------ */
-    /**
-     * @return true if SSL certificate has to be validated
-     * @deprecated
-     */
-    @Deprecated
-    public boolean getValidateCerts()
-    {
-        return _validateCerts;
-    }
-
-    /* ------------------------------------------------------------ */
-    /**
-     * @return true if SSL certificate has to be validated
-     */
-    public boolean isValidateCerts()
-    {
-        return _validateCerts;
-    }
-
-    /* ------------------------------------------------------------ */
-    /**
-     * @param validateCerts
-     *            true if SSL certificates have to be validated
-     */
-    public void setValidateCerts(boolean validateCerts)
-    {
-        checkNotStarted();
-
-        _validateCerts = validateCerts;
-    }
-
-    /* ------------------------------------------------------------ */
-    /**
-     * @return true if SSL certificates of the peer have to be validated
-     */
-    public boolean isValidatePeerCerts()
-    {
-        return _validatePeerCerts;
-    }
-
-    /* ------------------------------------------------------------ */
-    /**
-     * @param validatePeerCerts
-     *            true if SSL certificates of the peer have to be validated
-     */
-    public void setValidatePeerCerts(boolean validatePeerCerts)
-    {
-        checkNotStarted();
-
-        _validatePeerCerts = validatePeerCerts;
-    }
-
-    /* ------------------------------------------------------------ */
-    /**
-     * @return True if SSL re-negotiation is allowed (default false)
-     */
-    public boolean isAllowRenegotiate()
-    {
-        return _allowRenegotiate;
-    }
-
-    /* ------------------------------------------------------------ */
-    /**
-     * Set if SSL re-negotiation is allowed. CVE-2009-3555 discovered
-     * a vulnerability in SSL/TLS with re-negotiation.  If your JVM
-     * does not have CVE-2009-3555 fixed, then re-negotiation should
-     * not be allowed.  CVE-2009-3555 was fixed in Sun java 1.6 with a ban
-     * of renegotiates in u19 and with RFC5746 in u22.
-     *
-     * @param allowRenegotiate
-     *            true if re-negotiation is allowed (default false)
-     */
-    public void setAllowRenegotiate(boolean allowRenegotiate)
-    {
-        checkNotStarted();
-
-        _allowRenegotiate = allowRenegotiate;
-    }
-
-    /* ------------------------------------------------------------ */
-    /**
-     * @param password
-     *            The password for the key store
-     */
-    public void setKeyStorePassword(String password)
-    {
-        checkNotStarted();
-
-        _keyStorePassword = Password.getPassword(PASSWORD_PROPERTY,password,null);
-    }
-
-    /* ------------------------------------------------------------ */
-    /**
-     * @param password
-     *            The password (if any) for the specific key within the key store
-     */
-    public void setKeyManagerPassword(String password)
-    {
-        checkNotStarted();
-
-        _keyManagerPassword = Password.getPassword(KEYPASSWORD_PROPERTY,password,null);
-    }
-
-    /* ------------------------------------------------------------ */
-    /**
-     * @param password
-     *            The password for the trust store
-     */
-    public void setTrustStorePassword(String password)
-    {
-        checkNotStarted();
-
-        _trustStorePassword = Password.getPassword(PASSWORD_PROPERTY,password,null);
-    }
-
-    /* ------------------------------------------------------------ */
-    /**
-     * @return The SSL provider name, which if set is passed to
-     * {@link SSLContext#getInstance(String, String)}
-     */
-    public String getProvider()
-    {
-        return _sslProvider;
-    }
-
-    /* ------------------------------------------------------------ */
-    /**
-     * @param provider
-     *            The SSL provider name, which if set is passed to
-     *            {@link SSLContext#getInstance(String, String)}
-     */
-    public void setProvider(String provider)
-    {
-        checkNotStarted();
-
-        _sslProvider = provider;
-    }
-
-    /* ------------------------------------------------------------ */
-    /**
-     * @return The SSL protocol (default "TLS") passed to
-     * {@link SSLContext#getInstance(String, String)}
-     */
-    public String getProtocol()
-    {
-        return _sslProtocol;
-    }
-
-    /* ------------------------------------------------------------ */
-    /**
-     * @param protocol
-     *            The SSL protocol (default "TLS") passed to
-     *            {@link SSLContext#getInstance(String, String)}
-     */
-    public void setProtocol(String protocol)
-    {
-        checkNotStarted();
-
-        _sslProtocol = protocol;
-    }
-
-    /* ------------------------------------------------------------ */
-    /**
-     * @return The algorithm name, which if set is passed to
-     * {@link SecureRandom#getInstance(String)} to obtain the {@link SecureRandom} instance passed to
-     * {@link SSLContext#init(javax.net.ssl.KeyManager[], javax.net.ssl.TrustManager[], SecureRandom)}
-     */
-    public String getSecureRandomAlgorithm()
-    {
-        return _secureRandomAlgorithm;
-    }
-
-    /* ------------------------------------------------------------ */
-    /**
-     * @param algorithm
-     *            The algorithm name, which if set is passed to
-     *            {@link SecureRandom#getInstance(String)} to obtain the {@link SecureRandom} instance passed to
-     *            {@link SSLContext#init(javax.net.ssl.KeyManager[], javax.net.ssl.TrustManager[], SecureRandom)}
-     */
-    public void setSecureRandomAlgorithm(String algorithm)
-    {
-        checkNotStarted();
-
-        _secureRandomAlgorithm = algorithm;
-    }
-
-    /* ------------------------------------------------------------ */
-    /**
-     * @return The algorithm name (default "SunX509") used by the {@link KeyManagerFactory}
-     */
-    public String getSslKeyManagerFactoryAlgorithm()
-    {
-        return (_keyManagerFactoryAlgorithm);
-    }
-    
-    /* ------------------------------------------------------------ */
-    /**
-     * @param algorithm
-     *            The algorithm name (default "SunX509") used by the {@link KeyManagerFactory}
-     */
-    public void setSslKeyManagerFactoryAlgorithm(String algorithm)
-    {
-        checkNotStarted();
-
-        _keyManagerFactoryAlgorithm = algorithm;
-    }
-
-    /* ------------------------------------------------------------ */
-    /**
-     * @return The algorithm name (default "SunX509") used by the {@link TrustManagerFactory}
-     */
-    public String getTrustManagerFactoryAlgorithm()
-    {
-        return (_trustManagerFactoryAlgorithm);
-    }
-
-    /* ------------------------------------------------------------ */
-    /**
-     * @return True if all certificates should be trusted if there is no KeyStore or TrustStore
-     */
-    public boolean isTrustAll()
-    {
-        return _trustAll;
-    }
-
-    /* ------------------------------------------------------------ */
-    /**
-     * @param trustAll True if all certificates should be trusted if there is no KeyStore or TrustStore
-     */
-    public void setTrustAll(boolean trustAll)
-    {
-        _trustAll = trustAll;
-    }
-
-    /* ------------------------------------------------------------ */
-    /**
-     * @param algorithm
-     *            The algorithm name (default "SunX509") used by the {@link TrustManagerFactory}
-     *            Use the string "TrustAll" to install a trust manager that trusts all.
-     */
-    public void setTrustManagerFactoryAlgorithm(String algorithm)
-    {
-        checkNotStarted();
-
-        _trustManagerFactoryAlgorithm = algorithm;
-    }
-
-    /* ------------------------------------------------------------ */
-    /**
-     * @return Path to file that contains Certificate Revocation List
-     */
-    public String getCrlPath()
-    {
-        return _crlPath;
-    }
-
-    /* ------------------------------------------------------------ */
-    /**
-     * @param crlPath
-     *            Path to file that contains Certificate Revocation List
-     */
-    public void setCrlPath(String crlPath)
-    {
-        checkNotStarted();
-
-        _crlPath = crlPath;
-    }
-
-    /* ------------------------------------------------------------ */
-    /**
-     * @return Maximum number of intermediate certificates in
-     * the certification path (-1 for unlimited)
-     */
-    public int getMaxCertPathLength()
-    {
-        return _maxCertPathLength;
-    }
-
-    /* ------------------------------------------------------------ */
-    /**
-     * @param maxCertPathLength
-     *            maximum number of intermediate certificates in
-     *            the certification path (-1 for unlimited)
-     */
-    public void setMaxCertPathLength(int maxCertPathLength)
-    {
-        checkNotStarted();
-
-        _maxCertPathLength = maxCertPathLength;
-    }
-
-    /* ------------------------------------------------------------ */
-    /**
-     * @return The SSLContext
-     */
-    public SSLContext getSslContext()
-    {
-        if (!isStarted())
-            throw new IllegalStateException(getState());
-        return _context;
-    }
-
-    /* ------------------------------------------------------------ */
-    /**
-     * @param sslContext
-     *            Set a preconfigured SSLContext
-     */
-    public void setSslContext(SSLContext sslContext)
-    {
-        checkNotStarted();
-
-        _context = sslContext;
-    }
-
-    /* ------------------------------------------------------------ */
-    /**
-     * Override this method to provide alternate way to load a keystore.
-     *
-     * @return the key store instance
-     * @throws Exception
-     */
-    protected KeyStore loadKeyStore() throws Exception
-    {
-        return _keyStore != null ? _keyStore : getKeyStore(_keyStoreInputStream,
-                _keyStorePath, _keyStoreType, _keyStoreProvider,
-                _keyStorePassword==null? null: _keyStorePassword.toString());
-    }
-
-    /* ------------------------------------------------------------ */
-    /**
-     * Override this method to provide alternate way to load a truststore.
-     *
-     * @return the key store instance
-     * @throws Exception
-     */
-    protected KeyStore loadTrustStore() throws Exception
-    {
-        return _trustStore != null ? _trustStore : getKeyStore(_trustStoreInputStream,
-                _trustStorePath, _trustStoreType,  _trustStoreProvider,
-                _trustStorePassword==null? null: _trustStorePassword.toString());
-    }
-
-    /* ------------------------------------------------------------ */
-    /**
-     * Loads keystore using an input stream or a file path in the same
-     * order of precedence.
-     *
-     * Required for integrations to be able to override the mechanism
-     * used to load a keystore in order to provide their own implementation.
-     *
-     * @param storeStream keystore input stream
-     * @param storePath path of keystore file
-     * @param storeType keystore type
-     * @param storeProvider keystore provider
-     * @param storePassword keystore password
-     * @return created keystore
-     * @throws Exception
-     *
-     * @deprecated
-     */
-    @Deprecated
-    protected KeyStore getKeyStore(InputStream storeStream, String storePath, String storeType, String storeProvider, String storePassword) throws Exception
-    {
-        return CertificateUtils.getKeyStore(storeStream, storePath, storeType, storeProvider, storePassword);
-    }
-
-    /* ------------------------------------------------------------ */
-    /**
-     * Loads certificate revocation list (CRL) from a file.
-     *
-     * Required for integrations to be able to override the mechanism used to
-     * load CRL in order to provide their own implementation.
-     *
-     * @param crlPath path of certificate revocation list file
-     * @return Collection of CRL's
-     * @throws Exception
-     */
-    protected Collection<? extends CRL> loadCRL(String crlPath) throws Exception
-    {
-        return CertificateUtils.loadCRL(crlPath);
-    }
-
-    /* ------------------------------------------------------------ */
-    protected KeyManager[] getKeyManagers(KeyStore keyStore) throws Exception
-    {
-        KeyManager[] managers = null;
-
-        if (keyStore != null)
-        {
-            KeyManagerFactory keyManagerFactory = KeyManagerFactory.getInstance(_keyManagerFactoryAlgorithm);
-            keyManagerFactory.init(keyStore,_keyManagerPassword == null?(_keyStorePassword == null?null:_keyStorePassword.toString().toCharArray()):_keyManagerPassword.toString().toCharArray());
-            managers = keyManagerFactory.getKeyManagers();
-
-            if (_certAlias != null)
-            {
-                for (int idx = 0; idx < managers.length; idx++)
-                {
-                    if (managers[idx] instanceof X509KeyManager)
-                    {
-                        managers[idx] = new AliasedX509ExtendedKeyManager(_certAlias,(X509KeyManager)managers[idx]);
-                    }
-                }
-            }
-        }
-
-        return managers;
-    }
-
-    /* ------------------------------------------------------------ */
-    protected TrustManager[] getTrustManagers(KeyStore trustStore, Collection<? extends CRL> crls) throws Exception
-    {   
-        TrustManager[] managers = null;
-        if (trustStore != null)
-        {
-            // Revocation checking is only supported for PKIX algorithm
-            if (_validatePeerCerts && _trustManagerFactoryAlgorithm.equalsIgnoreCase("PKIX"))
-            {
-                PKIXBuilderParameters pbParams = new PKIXBuilderParameters(trustStore,new X509CertSelector());
-
-                // Set maximum certification path length
-                pbParams.setMaxPathLength(_maxCertPathLength);
-
-                // Make sure revocation checking is enabled
-                pbParams.setRevocationEnabled(true);
-
-                if (crls != null && !crls.isEmpty())
-                {
-                    pbParams.addCertStore(CertStore.getInstance("Collection",new CollectionCertStoreParameters(crls)));
-                }
-
-                if (_enableCRLDP)
-                {
-                    // Enable Certificate Revocation List Distribution Points (CRLDP) support
-                    System.setProperty("com.sun.security.enableCRLDP","true");
-                }
-
-                if (_enableOCSP)
-                {
-                    // Enable On-Line Certificate Status Protocol (OCSP) support
-                    Security.setProperty("ocsp.enable","true");
-
-                    if (_ocspResponderURL != null)
-                    {
-                        // Override location of OCSP Responder
-                        Security.setProperty("ocsp.responderURL", _ocspResponderURL);
-                    }
-                }
-
-                TrustManagerFactory trustManagerFactory = TrustManagerFactory.getInstance(_trustManagerFactoryAlgorithm);
-                trustManagerFactory.init(new CertPathTrustManagerParameters(pbParams));
-
-                managers = trustManagerFactory.getTrustManagers();
-            }
-            else
-            {
-                TrustManagerFactory trustManagerFactory = TrustManagerFactory.getInstance(_trustManagerFactoryAlgorithm);
-                trustManagerFactory.init(trustStore);
-
-                managers = trustManagerFactory.getTrustManagers();
-            }
-        }
-
-        return managers;
-    }
-
-    /* ------------------------------------------------------------ */
-    /**
-     * Check KetyStore Configuration. Ensures that if keystore has been
-     * configured but there's no truststore, that keystore is
-     * used as truststore.
-     * @throws IllegalStateException if SslContextFactory configuration can't be used.
-     */
-    public void checkKeyStore() 
-    {
-        if (_keyStore == null && _keyStoreInputStream == null && _keyStorePath == null)
-            throw new IllegalStateException("SSL doesn't have a valid keystore");
-        
-        // if the keystore has been configured but there is no
-        // truststore configured, use the keystore as the truststore
-        if (_trustStore == null && _trustStoreInputStream == null && _trustStorePath == null)
-        {
-            _trustStore = _keyStore;
-            _trustStorePath = _keyStorePath;
-            _trustStoreInputStream = _keyStoreInputStream;
-            _trustStoreType = _keyStoreType;
-            _trustStoreProvider = _keyStoreProvider;
-            _trustStorePassword = _keyStorePassword;
-            _trustManagerFactoryAlgorithm = _keyManagerFactoryAlgorithm;
-        }
-
-        // It's the same stream we cannot read it twice, so read it once in memory
-        if (_keyStoreInputStream != null && _keyStoreInputStream == _trustStoreInputStream)
-        {
-            try
-            {
-                ByteArrayOutputStream baos = new ByteArrayOutputStream();
-                IO.copy(_keyStoreInputStream, baos);
-                _keyStoreInputStream.close();
-
-                _keyStoreInputStream = new ByteArrayInputStream(baos.toByteArray());
-                _trustStoreInputStream = new ByteArrayInputStream(baos.toByteArray());
-            }
-            catch (Exception ex)
-            {
-                throw new IllegalStateException(ex);
-            }
-        }
-    }
-
-    /* ------------------------------------------------------------ */
-    /**
-     * Select cipher suites to be used by the connector
-     * based on configured inclusion and exclusion lists
-     * as well as enabled and supported cipher suite lists.
-     * @param enabledCipherSuites Array of enabled cipher suites
-     * @param supportedCipherSuites Array of supported cipher suites
-     * @return Array of cipher suites to enable
-     */
-    public String[] selectProtocols(String[] enabledProtocols, String[] supportedProtocols)
-    {
-        Set<String> selected_protocols = new HashSet<String>();
-        
-        // Set the starting protocols - either from the included or enabled list
-        if (_includeProtocols!=null)
-        {
-            // Use only the supported included protocols
-            for (String protocol : supportedProtocols)
-                if (_includeProtocols.contains(protocol))
-                    selected_protocols.add(protocol);
-        }
-        else
-            selected_protocols.addAll(Arrays.asList(enabledProtocols));
-        
-        
-        // Remove any excluded protocols
-        if (_excludeProtocols != null)
-            selected_protocols.removeAll(_excludeProtocols);
-        
-        return selected_protocols.toArray(new String[selected_protocols.size()]);
-    }
-    
-    /* ------------------------------------------------------------ */
-    /**
-     * Select cipher suites to be used by the connector
-     * based on configured inclusion and exclusion lists
-     * as well as enabled and supported cipher suite lists.
-     * @param enabledCipherSuites Array of enabled cipher suites
-     * @param supportedCipherSuites Array of supported cipher suites
-     * @return Array of cipher suites to enable
-     */
-    public String[] selectCipherSuites(String[] enabledCipherSuites, String[] supportedCipherSuites)
-    {
-        Set<String> selected_ciphers = new HashSet<String>();
-        
-        // Set the starting ciphers - either from the included or enabled list
-        if (_includeCipherSuites!=null)
-        {
-            // Use only the supported included ciphers
-            for (String cipherSuite : supportedCipherSuites)
-                if (_includeCipherSuites.contains(cipherSuite))
-                    selected_ciphers.add(cipherSuite);
-        }
-        else
-            selected_ciphers.addAll(Arrays.asList(enabledCipherSuites));
-        
-        
-        // Remove any excluded ciphers
-        if (_excludeCipherSuites != null)
-            selected_ciphers.removeAll(_excludeCipherSuites);
-        return selected_ciphers.toArray(new String[selected_ciphers.size()]);
-    }
-
-    /* ------------------------------------------------------------ */
-    /**
-     * Check if the lifecycle has been started and throw runtime exception
-     */
-    protected void checkNotStarted()
-    {
-        if (isStarted())
-            throw new IllegalStateException("Cannot modify configuration when "+getState());
-    }
-
-    /* ------------------------------------------------------------ */
-    /**
-     * @return true if CRL Distribution Points support is enabled
-     */
-    public boolean isEnableCRLDP()
-    {
-        return _enableCRLDP;
-    }
-
-    /* ------------------------------------------------------------ */
-    /** Enables CRL Distribution Points Support
-     * @param enableCRLDP true - turn on, false - turns off
-     */
-    public void setEnableCRLDP(boolean enableCRLDP)
-    {
-        checkNotStarted();
-
-        _enableCRLDP = enableCRLDP;
-    }
-
-    /* ------------------------------------------------------------ */
-    /**
-     * @return true if On-Line Certificate Status Protocol support is enabled
-     */
-    public boolean isEnableOCSP()
-    {
-        return _enableOCSP;
-    }
-
-    /* ------------------------------------------------------------ */
-    /** Enables On-Line Certificate Status Protocol support
-     * @param enableOCSP true - turn on, false - turn off
-     */
-    public void setEnableOCSP(boolean enableOCSP)
-    {
-        checkNotStarted();
-
-        _enableOCSP = enableOCSP;
-    }
-
-    /* ------------------------------------------------------------ */
-    /**
-     * @return Location of the OCSP Responder
-     */
-    public String getOcspResponderURL()
-    {
-        return _ocspResponderURL;
-    }
-
-    /* ------------------------------------------------------------ */
-    /** Set the location of the OCSP Responder.
-     * @param ocspResponderURL location of the OCSP Responder
-     */
-    public void setOcspResponderURL(String ocspResponderURL)
-    {
-        checkNotStarted();
-
-        _ocspResponderURL = ocspResponderURL;
-    }
-
-    /* ------------------------------------------------------------ */
-    /** Set the key store.
-     * @param keyStore the key store to set
-     */
-    public void setKeyStore(KeyStore keyStore)
-    {
-        checkNotStarted();
-
-        _keyStore = keyStore;
-    }
-
-    /* ------------------------------------------------------------ */
-    /** Set the trust store.
-     * @param trustStore the trust store to set
-     */
-    public void setTrustStore(KeyStore trustStore)
-    {
-        checkNotStarted();
-
-        _trustStore = trustStore;
-    }
-
-    /* ------------------------------------------------------------ */
-    /** Set the key store resource.
-     * @param resource the key store resource to set
-     */
-    public void setKeyStoreResource(Resource resource)
-    {
-        checkNotStarted();
-
-        try
-        {
-            _keyStoreInputStream = resource.getInputStream();
-        }
-        catch (IOException e)
-        {
-             throw new InvalidParameterException("Unable to get resource "+
-                     "input stream for resource "+resource.toString());
-        }
-    }
-
-    /* ------------------------------------------------------------ */
-    /** Set the trust store resource.
-     * @param resource the trust store resource to set
-     */
-    public void setTrustStoreResource(Resource resource)
-    {
-        checkNotStarted();
-
-        try
-        {
-            _trustStoreInputStream = resource.getInputStream();
-        }
-        catch (IOException e)
-        {
-             throw new InvalidParameterException("Unable to get resource "+
-                     "input stream for resource "+resource.toString());
-        }
-    }
-
-    /* ------------------------------------------------------------ */
-    /**
-    * @return true if SSL Session caching is enabled
-    */
-    public boolean isSessionCachingEnabled()
-    {
-        return _sessionCachingEnabled;
-    }
-
-    /* ------------------------------------------------------------ */
-    /** Set the flag to enable SSL Session caching.
-    * @param enableSessionCaching the value of the flag
-    */
-    public void setSessionCachingEnabled(boolean enableSessionCaching)
-    {
-        _sessionCachingEnabled = enableSessionCaching;
-    }
-
-    /* ------------------------------------------------------------ */
-    /** Get SSL session cache size.
-     * @return SSL session cache size
-     */
-    public int getSslSessionCacheSize()
-    {
-        return _sslSessionCacheSize;
-    }
-
-    /* ------------------------------------------------------------ */
-    /** SEt SSL session cache size.
-     * @param sslSessionCacheSize SSL session cache size to set
-     */
-    public void setSslSessionCacheSize(int sslSessionCacheSize)
-    {
-        _sslSessionCacheSize = sslSessionCacheSize;
-    }
-
-    /* ------------------------------------------------------------ */
-    /** Get SSL session timeout.
-     * @return SSL session timeout
-     */
-    public int getSslSessionTimeout()
-    {
-        return _sslSessionTimeout;
-    }
-
-    /* ------------------------------------------------------------ */
-    /** Set SSL session timeout.
-     * @param sslSessionTimeout SSL session timeout to set
-     */
-    public void setSslSessionTimeout(int sslSessionTimeout)
-    {
-        _sslSessionTimeout = sslSessionTimeout;
-    }
-
-
-    /* ------------------------------------------------------------ */
-    public SSLServerSocket newSslServerSocket(String host,int port,int backlog) throws IOException
-    {
-        SSLServerSocketFactory factory = _context.getServerSocketFactory();
-
-        SSLServerSocket socket = 
-            (SSLServerSocket) (host==null ?
-                        factory.createServerSocket(port,backlog):
-                        factory.createServerSocket(port,backlog,InetAddress.getByName(host)));
-
-        if (getWantClientAuth())
-            socket.setWantClientAuth(getWantClientAuth());
-        if (getNeedClientAuth())
-            socket.setNeedClientAuth(getNeedClientAuth());
-
-        socket.setEnabledCipherSuites(selectCipherSuites(
-                                            socket.getEnabledCipherSuites(),
-                                            socket.getSupportedCipherSuites()));
-        socket.setEnabledProtocols(selectProtocols(socket.getEnabledProtocols(),socket.getSupportedProtocols()));
-
-        return socket;
-    }
-    
-    /* ------------------------------------------------------------ */
-    public SSLSocket newSslSocket() throws IOException
-    {
-        SSLSocketFactory factory = _context.getSocketFactory();
-        
-        SSLSocket socket = (SSLSocket)factory.createSocket();
-        
-        if (getWantClientAuth())
-            socket.setWantClientAuth(getWantClientAuth());
-        if (getNeedClientAuth())
-            socket.setNeedClientAuth(getNeedClientAuth());
-
-        socket.setEnabledCipherSuites(selectCipherSuites(
-                                            socket.getEnabledCipherSuites(),
-                                            socket.getSupportedCipherSuites()));   
-        socket.setEnabledProtocols(selectProtocols(socket.getEnabledProtocols(),socket.getSupportedProtocols()));
-
-        return socket;
-    }
-    
-    /* ------------------------------------------------------------ */
-    public SSLEngine newSslEngine(String host,int port)
-    {
-        SSLEngine sslEngine=isSessionCachingEnabled()
-            ?_context.createSSLEngine(host, port)
-            :_context.createSSLEngine();
-            
-        customize(sslEngine);
-        return sslEngine;
-    }
-    
-    /* ------------------------------------------------------------ */
-    public SSLEngine newSslEngine()
-    {
-        SSLEngine sslEngine=_context.createSSLEngine();
-        customize(sslEngine);
-        return sslEngine;
-    }
-
-    /* ------------------------------------------------------------ */
-    public void customize(SSLEngine sslEngine)
-    {
-        if (getWantClientAuth())
-            sslEngine.setWantClientAuth(getWantClientAuth());
-        if (getNeedClientAuth())
-            sslEngine.setNeedClientAuth(getNeedClientAuth());
-
-        sslEngine.setEnabledCipherSuites(selectCipherSuites(
-                sslEngine.getEnabledCipherSuites(),
-                sslEngine.getSupportedCipherSuites()));
-        
-        sslEngine.setEnabledProtocols(selectProtocols(sslEngine.getEnabledProtocols(),sslEngine.getSupportedProtocols()));
->>>>>>> cb778530
-    }
-    
 }