--- conflicted
+++ resolved
@@ -19,16 +19,12 @@
  + 352421 HttpURI paths beginning with '.'
  + 352684 Implemented spinning thread analyzer
  + 352786 GzipFilter fails to pass parameters to GzipResponseWrapper
-<<<<<<< HEAD
-
-=======
  + 353073 WebSocketClient
  + 353095 maven-jetty-plugin: PermGen leak due to javax.el.BeanELResolver
  + 353165 addJars can follow symbolic link jar files
  + 353210 Bundle-Version in o.e.j.o.boot.logback fix
  + 353465 JAASLoginService ignores callbackHandlerClass
  
->>>>>>> 56866b3e
 jetty-7.4.4.v20110707 July 7th 2011
  + 308851 Converted all jetty-client module tests to JUnit 4
  + 345268 JDBCSessionManager does not work with maxInactiveInterval = -1
