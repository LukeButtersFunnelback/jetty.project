//
//  ========================================================================
//  Copyright (c) 1995-2016 Mort Bay Consulting Pty. Ltd.
//  ------------------------------------------------------------------------
//  All rights reserved. This program and the accompanying materials
//  are made available under the terms of the Eclipse Public License v1.0
//  and Apache License v2.0 which accompanies this distribution.
//
//      The Eclipse Public License is available at
//      http://www.eclipse.org/legal/epl-v10.html
//
//      The Apache License v2.0 is available at
//      http://www.opensource.org/licenses/apache2.0.php
//
//  You may elect to redistribute this code under either of these licenses.
//  ========================================================================
//

/*
 * Created on 9/01/2004
 *
 * To change the template for this generated file go to
 * Window&gt;Preferences&gt;Java&gt;Code Generation&gt;Code and Comments
 */
package org.eclipse.jetty.server;

import static org.hamcrest.Matchers.equalTo;
import static org.junit.Assert.assertThat;
import static org.junit.Assert.assertTrue;

import java.io.BufferedReader;
import java.io.IOException;
import java.io.OutputStream;
import java.io.PrintWriter;
import java.io.StringReader;
import java.util.HashSet;
import java.util.Set;
import java.util.concurrent.CountDownLatch;
import java.util.concurrent.TimeUnit;

import javax.servlet.ServletException;
import javax.servlet.http.HttpServletRequest;
import javax.servlet.http.HttpServletResponse;

import org.eclipse.jetty.http.HttpCompliance;
import org.eclipse.jetty.http.HttpHeader;
import org.eclipse.jetty.http.HttpParser;
import org.eclipse.jetty.http.MimeTypes;
import org.eclipse.jetty.server.LocalConnector.LocalEndPoint;
import org.eclipse.jetty.server.handler.AbstractHandler;
import org.eclipse.jetty.server.handler.ErrorHandler;
import org.eclipse.jetty.util.BufferUtil;
import org.eclipse.jetty.util.log.Log;
import org.eclipse.jetty.util.log.Logger;
import org.eclipse.jetty.util.log.StacklessLogging;
import org.hamcrest.Matchers;
import org.junit.After;
import org.junit.Assert;
import org.junit.Before;
import org.junit.Test;

public class HttpConnectionTest
{
    private Server server;
    private LocalConnector connector;

    @Before
    public void init() throws Exception
    {
        server = new Server();

        HttpConfiguration config = new HttpConfiguration();
        config.setRequestHeaderSize(1024);
        config.setResponseHeaderSize(1024);
        config.setSendDateHeader(true);
        HttpConnectionFactory http = new HttpConnectionFactory(config);

        connector = new LocalConnector(server,http,null);
        connector.setIdleTimeout(5000);
        server.addConnector(connector);
        server.setHandler(new DumpHandler());
        ErrorHandler eh=new ErrorHandler();
        eh.setServer(server);
        server.addBean(eh);
        server.start();
    }

    @After
    public void destroy() throws Exception
    {
        server.stop();
        server.join();
    }

    @Test
    public void testFragmentedChunk() throws Exception
    {
        String response=null;
        try
        {
            int offset=0;

            // Chunk last
            response=connector.getResponse("GET /R1 HTTP/1.1\r\n"+
                                           "Host: localhost\r\n"+
                                           "Transfer-Encoding: chunked\r\n"+
                                           "Content-Type: text/plain\r\n"+
                                           "Connection: close\r\n"+
                                           "\r\n"+
                                           "5;\r\n"+
                                           "12345\r\n"+
                                           "0;\r\n" +
                                           "\r\n");
            offset = checkContains(response,offset,"HTTP/1.1 200");
            offset = checkContains(response,offset,"/R1");
            checkContains(response,offset,"12345");

            offset = 0;
            response=connector.getResponse("GET /R2 HTTP/1.1\r\n"+
                                           "Host: localhost\r\n"+
                                           "Transfer-Encoding: chunked\r\n"+
                                           "Content-Type: text/plain\r\n"+
                                           "Connection: close\r\n"+
                                           "\r\n"+
                                           "5;\r\n"+
                                           "ABCDE\r\n"+
                                           "0;\r\n" +
                                           "\r\n");
            offset = checkContains(response,offset,"HTTP/1.1 200");
            offset = checkContains(response,offset,"/R2");
            checkContains(response,offset,"ABCDE");
        }
        catch(Exception e)
        {
            if(response != null)
                System.err.println(response);
            throw e;
        }
    }

    @Test
    public void testNoPath() throws Exception
    {
        String response=connector.getResponse("GET http://localhost:80 HTTP/1.1\r\n"+
                "Host: localhost:80\r\n"+
                "Connection: close\r\n"+
                "\r\n");

        int offset=0;
        offset = checkContains(response,offset,"HTTP/1.1 200");
        checkContains(response,offset,"pathInfo=/");
    }

    @Test
    public void testDate() throws Exception
    {
        String response=connector.getResponse("GET / HTTP/1.1\r\n"+
                "Host: localhost:80\r\n"+
                "Connection: close\r\n"+
                "\r\n");

        int offset=0;
        offset = checkContains(response,offset,"HTTP/1.1 200");
        offset = checkContains(response,offset,"Date: ");
        checkContains(response,offset,"pathInfo=/");
    }

    @Test
    public void testSetDate() throws Exception
    {
        String response=connector.getResponse("GET /?date=1+Jan+1970 HTTP/1.1\r\n"+
                "Host: localhost:80\r\n"+
                "Connection: close\r\n"+
                "\r\n");

        int offset=0;
        offset = checkContains(response,offset,"HTTP/1.1 200");
        offset = checkContains(response,offset,"Date: 1 Jan 1970");
        checkContains(response,offset,"pathInfo=/");
    }

    @Test
    public void testBadNoPath() throws Exception
    {
        String response=connector.getResponse("GET http://localhost:80/../cheat HTTP/1.1\r\n"+
                "Host: localhost:80\r\n"+
                "\r\n");
        checkContains(response,0,"HTTP/1.1 400");
    }

    @Test
    public void testOKPathDotDotPath() throws Exception
    {
        String response=connector.getResponse("GET /ooops/../path HTTP/1.0\r\nHost: localhost:80\r\n\n");
        checkContains(response,0,"HTTP/1.1 200 OK");
        checkContains(response,0,"pathInfo=/path");
    }

    @Test
    public void testBadPathDotDotPath() throws Exception
    {
        String response=connector.getResponse("GET /ooops/../../path HTTP/1.0\r\nHost: localhost:80\r\n\n");
        checkContains(response,0,"HTTP/1.1 400 Bad URI");
    }

    @Test
    public void testOKPathEncodedDotDotPath() throws Exception
    {
        String response=connector.getResponse("GET /ooops/%2e%2e/path HTTP/1.0\r\nHost: localhost:80\r\n\n");
        checkContains(response,0,"HTTP/1.1 200 OK");
        checkContains(response,0,"pathInfo=/path");
    }

    @Test
    public void testBadPathEncodedDotDotPath() throws Exception
    {
        String response=connector.getResponse("GET /ooops/%2e%2e/%2e%2e/path HTTP/1.0\r\nHost: localhost:80\r\n\n");
        checkContains(response,0,"HTTP/1.1 400 Bad URI");
    }

    @Test
    public void testBadDotDotPath() throws Exception
    {
        String response=connector.getResponse("GET ../path HTTP/1.0\r\nHost: localhost:80\r\n\n");
        checkContains(response,0,"HTTP/1.1 400 Bad URI");
    }

    @Test
    public void testBadSlashDotDotPath() throws Exception
    {
        String response=connector.getResponse("GET /../path HTTP/1.0\r\nHost: localhost:80\r\n\n");
        checkContains(response,0,"HTTP/1.1 400 Bad URI");
    }

    @Test
    public void testEncodedBadDotDotPath() throws Exception
    {
        String response=connector.getResponse("GET %2e%2e/path HTTP/1.0\r\nHost: localhost:80\r\n\n");
        checkContains(response,0,"HTTP/1.1 400 Bad URI");
    }

    @Test
    public void test_0_9() throws Exception
    {
        connector.getConnectionFactory(HttpConnectionFactory.class).setHttpCompliance(HttpCompliance.RFC2616);
        LocalEndPoint endp = connector.executeRequest("GET /R1\n");
        endp.waitUntilClosed();
        String response=BufferUtil.toString(endp.takeOutput());

        int offset=0;
        checkNotContained(response,offset,"HTTP/1.1");
        checkNotContained(response,offset,"200");
        checkContains(response,offset,"pathInfo=/R1");
    }
    
    @Test
    public void testSimple() throws Exception
    {
        String response=connector.getResponse("GET /R1 HTTP/1.1\r\n"+
                "Host: localhost\r\n"+
                "Connection: close\r\n"+
                "\r\n");

        int offset=0;
        offset = checkContains(response,offset,"HTTP/1.1 200");
        checkContains(response,offset,"/R1");
    }

    @Test
    public void testEmptyChunk() throws Exception
    {
        String response=connector.getResponse("GET /R1 HTTP/1.1\r\n"+
                "Host: localhost\r\n"+
                "Transfer-Encoding: chunked\r\n"+
                "Content-Type: text/plain\r\n"+
                "Connection: close\r\n"+
                "\r\n"+
                "0\r\n" +
                "\r\n");

        int offset=0;
        offset = checkContains(response,offset,"HTTP/1.1 200");
        checkContains(response,offset,"/R1");
    }

    @Test
    public void testHead() throws Exception
    {
        String responsePOST=connector.getResponse("POST /R1 HTTP/1.1\r\n"+
            "Host: localhost\r\n"+
            "Connection: close\r\n"+
            "\r\n");

        String responseHEAD=connector.getResponse("HEAD /R1 HTTP/1.1\r\n"+
            "Host: localhost\r\n"+
            "Connection: close\r\n"+
            "\r\n");

        String postLine;
        boolean postDate=false;
        Set<String> postHeaders = new HashSet<>();
        try(BufferedReader in = new BufferedReader(new StringReader(responsePOST)))
        {
            postLine = in.readLine();
            String line=in.readLine();
            while (line!=null && line.length()>0)
            {
                if (line.startsWith("Date:"))
                    postDate=true;
                else
                    postHeaders.add(line);
                line=in.readLine();
            }
        }
        String headLine;
        boolean headDate=false;
        Set<String> headHeaders = new HashSet<>();
        try(BufferedReader in = new BufferedReader(new StringReader(responseHEAD)))
        {
            headLine = in.readLine();
            String line=in.readLine();
            while (line!=null && line.length()>0)
            {
                if (line.startsWith("Date:"))
                    headDate=true;
                else
                    headHeaders.add(line);
                line=in.readLine();
            }
        }

        assertThat(postLine,equalTo(headLine));
        assertThat(postDate,equalTo(headDate));
        assertTrue(postHeaders.equals(headHeaders));
    }

    @Test
    public void testHeadChunked() throws Exception
    {
        String responsePOST=connector.getResponse("POST /R1?no-content-length=true HTTP/1.1\r\n"+
                "Host: localhost\r\n"+
                "\r\n",false,1,TimeUnit.SECONDS);

        String responseHEAD=connector.getResponse("HEAD /R1?no-content-length=true HTTP/1.1\r\n"+
            "Host: localhost\r\n"+
            "\r\n",true,1,TimeUnit.SECONDS);

        String postLine;
        boolean postDate=false;
        Set<String> postHeaders = new HashSet<>();
        try(BufferedReader in = new BufferedReader(new StringReader(responsePOST)))
        {
            postLine = in.readLine();
            String line=in.readLine();
            while (line!=null && line.length()>0)
            {
                if (line.startsWith("Date:"))
                    postDate=true;
                else
                    postHeaders.add(line);
                line=in.readLine();
            }
        }
        String headLine;
        boolean headDate=false;
        Set<String> headHeaders = new HashSet<>();
        try(BufferedReader in = new BufferedReader(new StringReader(responseHEAD)))
        {
            headLine = in.readLine();
            String line=in.readLine();
            while (line!=null && line.length()>0)
            {
                if (line.startsWith("Date:"))
                    headDate=true;
                else
                    headHeaders.add(line);
                line=in.readLine();
            }
        }

        assertThat(postLine,equalTo(headLine));
        assertThat(postDate,equalTo(headDate));
        assertTrue(postHeaders.equals(headHeaders));
    }

    @Test
    public void testBadHostPort() throws Exception
    {
        Log.getLogger(HttpParser.class).info("badMessage: Number formate exception expected ...");
        String response;

        response=connector.getResponse("GET http://localhost:EXPECTED_NUMBER_FORMAT_EXCEPTION/ HTTP/1.1\r\n"+
            "Host: localhost\r\n"+
            "Connection: close\r\n"+
            "\r\n");
        checkContains(response,0,"HTTP/1.1 400");
    }

    @Test
    public void testNoHost() throws Exception
    {
        String response;

        response=connector.getResponse("GET / HTTP/1.1\r\n"+
            "\r\n");
        checkContains(response,0,"HTTP/1.1 400");
    }

    @Test
    public void testEmptyHost() throws Exception
    {
        String response;

        response=connector.getResponse("GET / HTTP/1.1\r\n"+
            "Host:\r\n"+
            "\r\n");
        checkContains(response,0,"HTTP/1.1 200");
    }

    @Test
    public void testBadURIencoding() throws Exception
    {
        Log.getLogger(HttpParser.class).info("badMessage: bad encoding expected ...");
        String response;

        try(StacklessLogging stackless = new StacklessLogging(HttpParser.class))
        {
            response=connector.getResponse("GET /bad/encoding%1 HTTP/1.1\r\n"+
                    "Host: localhost\r\n"+
                    "Connection: close\r\n"+
                    "\r\n");
            checkContains(response,0,"HTTP/1.1 400");
        }
    }

    @Test
    public void testBadUTF8FallsbackTo8859() throws Exception
    {
        Log.getLogger(HttpParser.class).info("badMessage: bad encoding expected ...");
        String response;

        response=connector.getResponse("GET /foo/bar%c0%00 HTTP/1.1\r\n"+
            "Host: localhost\r\n"+
            "Connection: close\r\n"+
            "\r\n");
        checkContains(response,0,"HTTP/1.1 200"); //now fallback to iso-8859-1

        response=connector.getResponse("GET /bad/utf8%c1 HTTP/1.1\r\n"+
            "Host: localhost\r\n"+
            "Connection: close\r\n"+
            "\r\n");
        checkContains(response,0,"HTTP/1.1 200"); //now fallback to iso-8859-1
    }

    @Test
    public void testAutoFlush() throws Exception
    {
        int offset=0;

        String response = connector.getResponse("GET /R1 HTTP/1.1\r\n" +
                "Host: localhost\r\n" +
                "Transfer-Encoding: chunked\r\n" +
                "Content-Type: text/plain\r\n" +
                "Connection: close\r\n" +
                "\r\n" +
                "5;\r\n" +
                "12345\r\n" +
                "0;\r\n" +
                "\r\n");
        offset = checkContains(response,offset,"HTTP/1.1 200");
        checkNotContained(response,offset,"IgnoreMe");
        offset = checkContains(response,offset,"/R1");
        checkContains(response,offset,"12345");
    }

    @Test
    public void testEmptyFlush() throws Exception
    {
        server.stop();
        server.setHandler(new AbstractHandler()
        {
            @Override
            public void handle(String target, Request baseRequest, HttpServletRequest request, HttpServletResponse response) throws IOException, ServletException
            {
                response.setStatus(200);
                OutputStream out = response.getOutputStream();
                out.flush();
                out.flush();
            }
        });
        server.start();

        String response=connector.getResponse("GET / HTTP/1.1\r\n"+
            "Host: localhost\r\n"+
            "Connection: close\r\n"+
            "\r\n");

        assertThat(response, Matchers.containsString("200 OK"));
    }

    @Test
    public void testCharset() throws Exception
    {
        String response=null;
        try
        {
            int offset=0;
            response=connector.getResponse("GET /R1 HTTP/1.1\r\n"+
                                           "Host: localhost\r\n"+
                                           "Transfer-Encoding: chunked\r\n"+
                                           "Content-Type: text/plain; charset=utf-8\r\n"+
                                           "Connection: close\r\n"+
                                           "\r\n"+
                                           "5;\r\n"+
                                           "12345\r\n"+
                                           "0;\r\n" +
                                           "\r\n");
            offset = checkContains(response,offset,"HTTP/1.1 200");
            offset = checkContains(response,offset,"/R1");
            offset = checkContains(response,offset,"encoding=UTF-8");
            checkContains(response,offset,"12345");

            offset=0;
            response=connector.getResponse("GET /R1 HTTP/1.1\r\n"+
                                           "Host: localhost\r\n"+
                                           "Transfer-Encoding: chunked\r\n"+
                                           "Content-Type: text/plain; charset =  iso-8859-1 ; other=value\r\n"+
                                           "Connection: close\r\n"+
                                           "\r\n"+
                                           "5;\r\n"+
                                           "12345\r\n"+
                                           "0;\r\n" +
                                           "\r\n");
            offset = checkContains(response,offset,"HTTP/1.1 200");
            offset = checkContains(response,offset,"encoding=iso-8859-1");
            offset = checkContains(response,offset,"/R1");
            checkContains(response,offset,"12345");

            offset=0;
            response=connector.getResponse("GET /R1 HTTP/1.1\r\n"+
                                           "Host: localhost\r\n"+
                                           "Transfer-Encoding: chunked\r\n"+
                                           "Content-Type: text/plain; charset=unknown\r\n"+
                                           "Connection: close\r\n"+
                                           "\r\n"+
                                           "5;\r\n"+
                                           "12345\r\n"+
                                           "0;\r\n" +
                                           "\r\n");
            offset = checkContains(response,offset,"HTTP/1.1 200");
            offset = checkContains(response,offset,"encoding=unknown");
            offset = checkContains(response,offset,"/R1");
            checkContains(response,offset,"UnsupportedEncodingException");
        }
        catch(Exception e)
        {
            if(response != null)
                System.err.println(response);
            throw e;
        }
    }

    @Test
    public void testUnconsumed() throws Exception
    {
        int offset=0;
        String requests =
        "GET /R1?read=4 HTTP/1.1\r\n" +
        "Host: localhost\r\n" +
        "Transfer-Encoding: chunked\r\n" +
        "Content-Type: text/plain; charset=utf-8\r\n" +
        "\r\n" +
        "5;\r\n" +
        "12345\r\n" +
        "5;\r\n" +
        "67890\r\n" +
        "0;\r\n" +
        "\r\n" +
        "GET /R2 HTTP/1.1\r\n" +
        "Host: localhost\r\n" +
        "Content-Type: text/plain; charset=utf-8\r\n" +
        "Content-Length: 10\r\n" +
        "Connection: close\r\n" +
        "\r\n" +
        "abcdefghij\r\n";

        LocalEndPoint endp = connector.executeRequest(requests);
        String response = endp.getResponse()+endp.getResponse();

        offset = checkContains(response,offset,"HTTP/1.1 200");
        offset = checkContains(response,offset,"pathInfo=/R1");
        offset = checkContains(response,offset,"1234");
        checkNotContained(response,offset,"56789");
        offset = checkContains(response,offset,"HTTP/1.1 200");
        offset = checkContains(response,offset,"pathInfo=/R2");
        offset = checkContains(response,offset,"encoding=UTF-8");
        checkContains(response,offset,"abcdefghij");
    }

    @Test
    public void testUnconsumedTimeout() throws Exception
    {
        connector.setIdleTimeout(500);
        int offset=0;
        String requests=
        "GET /R1?read=4 HTTP/1.1\r\n"+
        "Host: localhost\r\n"+
        "Transfer-Encoding: chunked\r\n"+
        "Content-Type: text/plain; charset=utf-8\r\n"+
        "\r\n"+
        "5;\r\n"+
        "12345\r\n";

        long start=System.currentTimeMillis();
        String response = connector.getResponse(requests, 2000, TimeUnit.MILLISECONDS);
        if ((System.currentTimeMillis()-start)>=2000)
            Assert.fail();

        offset = checkContains(response,offset,"HTTP/1.1 200");
        offset = checkContains(response,offset,"pathInfo=/R1");
        offset = checkContains(response,offset,"1234");
        checkNotContained(response,offset,"56789");
    }

    @Test
    public void testUnconsumedErrorRead() throws Exception
    {
        int offset=0;
        String requests=
        "GET /R1?read=1&error=499 HTTP/1.1\r\n"+
        "Host: localhost\r\n"+
        "Transfer-Encoding: chunked\r\n"+
        "Content-Type: text/plain; charset=utf-8\r\n"+
        "\r\n"+
        "5;\r\n"+
        "12345\r\n"+
        "5;\r\n"+
        "67890\r\n"+
        "0;\r\n" +
        "\r\n"+
        "GET /R2 HTTP/1.1\r\n"+
        "Host: localhost\r\n"+
        "Content-Type: text/plain; charset=utf-8\r\n"+
        "Content-Length: 10\r\n"+
        "Connection: close\r\n"+
        "\r\n"+
        "abcdefghij\r\n";

        LocalEndPoint endp = connector.executeRequest(requests);
        String response = endp.getResponse()+endp.getResponse();

        offset = checkContains(response,offset,"HTTP/1.1 499");
        offset = checkContains(response,offset,"HTTP/1.1 200");
        offset = checkContains(response,offset,"/R2");
        offset = checkContains(response,offset,"encoding=UTF-8");
        checkContains(response,offset,"abcdefghij");
    }

    @Test
    public void testUnconsumedErrorStream() throws Exception
    {
        int offset=0;
        String requests=
        "GET /R1?error=599 HTTP/1.1\r\n"+
        "Host: localhost\r\n"+
        "Transfer-Encoding: chunked\r\n"+
        "Content-Type: application/data; charset=utf-8\r\n"+
        "\r\n"+
        "5;\r\n"+
        "12345\r\n"+
        "5;\r\n"+
        "67890\r\n"+
        "0;\r\n" +
        "\r\n"+
        "GET /R2 HTTP/1.1\r\n"+
        "Host: localhost\r\n"+
        "Content-Type: text/plain; charset=utf-8\r\n"+
        "Content-Length: 10\r\n"+
        "Connection: close\r\n"+
        "\r\n"+
        "abcdefghij\r\n";

        LocalEndPoint endp = connector.executeRequest(requests);
        String response = endp.getResponse()+endp.getResponse();

        offset = checkContains(response,offset,"HTTP/1.1 599");
        offset = checkContains(response,offset,"HTTP/1.1 200");
        offset = checkContains(response,offset,"/R2");
        offset = checkContains(response,offset,"encoding=UTF-8");
        checkContains(response,offset,"abcdefghij");
    }

    @Test
    public void testUnconsumedException() throws Exception
    {
        int offset=0;
        String requests="GET /R1?read=1&ISE=true HTTP/1.1\r\n"+
        "Host: localhost\r\n"+
        "Transfer-Encoding: chunked\r\n"+
        "Content-Type: text/plain; charset=utf-8\r\n"+
        "\r\n"+
        "5;\r\n"+
        "12345\r\n"+
        "5;\r\n"+
        "67890\r\n"+
        "0;\r\n" +
        "\r\n"+
        "GET /R2 HTTP/1.1\r\n"+
        "Host: localhost\r\n"+
        "Content-Type: text/plain; charset=utf-8\r\n"+
        "Content-Length: 10\r\n"+
        "\r\n"+
        "abcdefghij\r\n";

        Logger logger = Log.getLogger(HttpChannel.class);
        try (StacklessLogging stackless = new StacklessLogging(logger))
        {
            logger.info("EXPECTING: java.lang.IllegalStateException...");
            String response = connector.getResponse(requests);
            offset = checkContains(response,offset,"HTTP/1.1 500");
            offset = checkContains(response,offset,"Connection: close");
            checkNotContained(response,offset,"HTTP/1.1 200");
        }
    }

    @Test
    public void testConnection() throws Exception
    {
        String response=null;
        try
        {
            int offset=0;
            response=connector.getResponse("GET /R1 HTTP/1.1\r\n"+
                                           "Host: localhost\r\n"+
                                           "Connection: TE, close\r\n"+
                                           "Transfer-Encoding: chunked\r\n"+
                                           "Content-Type: text/plain; charset=utf-8\r\n"+
                                           "\r\n"+
                                           "5;\r\n"+
                                           "12345\r\n"+
                                           "0;\r\n" +
                                           "\r\n");
            checkContains(response,offset,"Connection: close");
        }
        catch (Exception e)
        {
            if(response != null)
                System.err.println(response);
            throw e;
        }
    }

    /**
     * Creates a request header over 1k in size, by creating a single header entry with an huge value.
     * @throws Exception if test failure
     */
    @Test
    public void testOversizedBuffer() throws Exception
    {
        String response = null;
        try
        {
            int offset = 0;
            String cookie = "thisisastringthatshouldreachover1kbytes";
            for (int i=0;i<100;i++)
                cookie+="xxxxxxxxxxxx";
            response = connector.getResponse("GET / HTTP/1.1\r\n"+
                "Host: localhost\r\n" +
                "Cookie: "+cookie+"\r\n"+
                "\r\n"
             );
            checkContains(response, offset, "HTTP/1.1 431");
        }
        catch(Exception e)
        {
            if(response != null)
                System.err.println(response);
            throw e;
        }
    }

    /**
     * Creates a request header with over 1000 entries.
     * @throws Exception if test failure
     */
    @Test
    public void testExcessiveHeader() throws Exception
    {
        int offset = 0;

        StringBuilder request = new StringBuilder();
        request.append("GET / HTTP/1.1\r\n");
        request.append("Host: localhost\r\n");
        request.append("Cookie: thisisastring\r\n");
        for(int i=0; i<1000; i++) {
            request.append(String.format("X-Header-%04d: %08x\r\n", i, i));
        }
        request.append("\r\n");

<<<<<<< HEAD
        String response = connector.getResponse(request.toString());
        offset = checkContains(response, offset, "HTTP/1.1 413");
        checkContains(response, offset, "<h1>Bad Message 413</h1><pre>reason: Request Entity Too Large</pre>");
=======
        String response = connector.getResponses(request.toString());
        offset = checkContains(response, offset, "HTTP/1.1 431");
        checkContains(response, offset, "<h1>Bad Message 431</h1>");
>>>>>>> aa86d120
    }

    @Test
    public void testOversizedResponse() throws Exception
    {
        String str = "thisisastringthatshouldreachover1kbytes-";
        for (int i=0;i<500;i++)
            str+="xxxxxxxxxxxx";
        final String longstr = str;
        final CountDownLatch checkError = new CountDownLatch(1);
        String response = null;
        server.stop();
        server.setHandler(new DumpHandler()
        {
            @Override
            public void handle(String target, Request baseRequest, HttpServletRequest request, HttpServletResponse response) throws IOException, ServletException
            {
                baseRequest.setHandled(true);
                response.setHeader(HttpHeader.CONTENT_TYPE.toString(),MimeTypes.Type.TEXT_HTML.toString());
                response.setHeader("LongStr", longstr);
                PrintWriter writer = response.getWriter();
                writer.write("<html><h1>FOO</h1></html>");
                writer.flush();
                if (writer.checkError())
                    checkError.countDown();
                response.flushBuffer();
            }
        });
        server.start();

        Logger logger = Log.getLogger(HttpChannel.class);
        try (StacklessLogging stackless = new StacklessLogging(logger))
        {
            logger.info("Expect IOException: Response header too large...");
            response = connector.getResponse("GET / HTTP/1.1\r\n"+
                "Host: localhost\r\n" +
                "\r\n"
             );

            checkContains(response, 0, "HTTP/1.1 500");
            assertTrue(checkError.await(1,TimeUnit.SECONDS));
        }
        catch(Exception e)
        {
            if(response != null)
                System.err.println(response);
            throw e;
        }
    }

    @Test
    public void testAsterisk() throws Exception
    {
        String response = null;
        try (StacklessLogging stackless = new StacklessLogging(HttpParser.LOG))
        {
            int offset=0;

            response=connector.getResponse("OPTIONS * HTTP/1.1\r\n"+
                                           "Host: localhost\r\n"+
                                           "Transfer-Encoding: chunked\r\n"+
                                           "Content-Type: text/plain; charset=utf-8\r\n"+
                                           "Connection: close\r\n"+
                                           "\r\n"+
                                           "5;\r\n"+
                                           "12345\r\n"+
                                           "0;\r\n" +
                                           "\r\n");
            checkContains(response,offset,"HTTP/1.1 200");

            offset=0;
            response=connector.getResponse("GET * HTTP/1.1\r\n"+
                                           "Host: localhost\r\n"+
                                           "Transfer-Encoding: chunked\r\n"+
                                           "Content-Type: text/plain; charset=utf-8\r\n"+
                                           "Connection: close\r\n"+
                                           "\r\n"+
                                           "5;\r\n"+
                                           "12345\r\n"+
                                           "0;\r\n" +
                                           "\r\n");
            checkContains(response,offset,"HTTP/1.1 400");

            offset=0;
            response=connector.getResponse("GET ** HTTP/1.1\r\n"+
                                           "Host: localhost\r\n"+
                                           "Transfer-Encoding: chunked\r\n"+
                                           "Content-Type: text/plain; charset=utf-8\r\n"+
                                           "Connection: close\r\n"+
                                           "\r\n"+
                                           "5;\r\n"+
                                           "12345\r\n"+
                                           "0;\r\n" +
                                           "\r\n");
            checkContains(response,offset,"HTTP/1.1 400 Bad Request");
        }
        catch (Exception e)
        {
            if(response != null)
                System.err.println(response);
            throw e;
        }
    }

    @Test
    public void testCONNECT() throws Exception
    {
        String response = null;
        try
        {
            int offset=0;

            response=connector.getResponse("CONNECT www.webtide.com:8080 HTTP/1.1\r\n"+
                                           "Host: myproxy:8888\r\n"+
                                           "\r\n",200,TimeUnit.MILLISECONDS);
            checkContains(response,offset,"HTTP/1.1 200");
        }
        catch (Exception e)
        {
            if(response != null)
                System.err.println(response);
            throw e;
        }
    }

    private int checkContains(String s,int offset,String c)
    {
        Assert.assertThat(s.substring(offset),Matchers.containsString(c));
        return s.indexOf(c,offset);
    }

    private void checkNotContained(String s,int offset,String c)
    {
        Assert.assertThat(s.substring(offset),Matchers.not(Matchers.containsString(c)));
    }
}<|MERGE_RESOLUTION|>--- conflicted
+++ resolved
@@ -797,15 +797,9 @@
         }
         request.append("\r\n");
 
-<<<<<<< HEAD
         String response = connector.getResponse(request.toString());
-        offset = checkContains(response, offset, "HTTP/1.1 413");
-        checkContains(response, offset, "<h1>Bad Message 413</h1><pre>reason: Request Entity Too Large</pre>");
-=======
-        String response = connector.getResponses(request.toString());
         offset = checkContains(response, offset, "HTTP/1.1 431");
         checkContains(response, offset, "<h1>Bad Message 431</h1>");
->>>>>>> aa86d120
     }
 
     @Test
