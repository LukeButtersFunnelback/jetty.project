<?xml version="1.0" encoding="UTF-8"?>
<project xmlns="http://maven.apache.org/POM/4.0.0" xmlns:xsi="http://www.w3.org/2001/XMLSchema-instance" xsi:schemaLocation="http://maven.apache.org/POM/4.0.0 http://maven.apache.org/maven-v4_0_0.xsd">
  <modelVersion>4.0.0</modelVersion>
  <parent>
    <groupId>org.eclipse.jetty.tests</groupId>
    <artifactId>test-servlet-spec-parent</artifactId>
<<<<<<< HEAD
    <version>9.4.0-SNAPSHOT</version>
=======
    <version>9.3.10-SNAPSHOT</version>
>>>>>>> 4bf91b5a
  </parent>
  <name>Jetty Tests :: Webapps :: Spec Webapp</name>
  <artifactId>test-spec-webapp</artifactId>
  <packaging>war</packaging>
  <properties>
    <bundle-symbolic-name>${project.groupId}.spec</bundle-symbolic-name>
  </properties>
  <build>
    <plugins>
      <plugin>
        <groupId>org.apache.maven.plugins</groupId>
        <artifactId>maven-deploy-plugin</artifactId>
        <configuration>
          <skip>true</skip>
        </configuration>
      </plugin>
       
      <plugin>
        <groupId>org.apache.maven.plugins</groupId>
        <artifactId>maven-assembly-plugin</artifactId>
        <executions>
          <execution>
            <phase>package</phase>
            <goals>
              <goal>single</goal>
            </goals>
            <configuration>
              <descriptors>
                <descriptor>src/main/assembly/config.xml</descriptor>
                <descriptor>src/main/assembly/web-bundle.xml</descriptor>
              </descriptors>
              <archive>
                <manifestFile>${project.build.outputDirectory}/META-INF/MANIFEST.MF</manifestFile>
              </archive>
            </configuration>
          </execution>
        </executions>
      </plugin>
      <!-- also make this webapp an osgi bundle -->
      <plugin>
        <artifactId>maven-war-plugin</artifactId>
        <configuration>
          <archive>
            <manifestFile>${project.build.outputDirectory}/META-INF/MANIFEST.MF</manifestFile>
          </archive>
          <webResources>
            <resource>
                <directory>target</directory>
                <includes>
                  <include>plugin-context.xml</include>
                </includes>
                <targetPath>META-INF</targetPath>
            </resource>
          </webResources>
        </configuration>
      </plugin>


      <plugin>
        <groupId>org.apache.felix</groupId>
        <artifactId>maven-bundle-plugin</artifactId>
        <extensions>true</extensions>
        <configuration>
          <supportedProjectTypes>
            <supportedProjectType>war</supportedProjectType>
          </supportedProjectTypes>
          <instructions>
            <Bundle-SymbolicName>org.eclipse.jetty.tests.test-spec-webapp</Bundle-SymbolicName>
            <Bundle-Description>Test Webapp for Servlet 3.1 Features</Bundle-Description>
            <Import-Package>
              javax.servlet.jsp.*;version="[2.2.0, 3.0)",
              javax.transaction*;version="[1.1,1.3)",
              javax.servlet*;version="[2.6,3.2)",
              org.eclipse.jetty*;version="[$(version;===;${parsedVersion.osgiVersion}),$(version;==+;${parsedVersion.osgiVersion}))",
              org.eclipse.jetty.webapp;version="[$(version;===;${parsedVersion.osgiVersion}),$(version;==+;${parsedVersion.osgiVersion}))";resolution:="optional",
              org.eclipse.jetty.plus.jndi;version="[$(version;===;${parsedVersion.osgiVersion}),$(version;==+;${parsedVersion.osgiVersion}))";resolution:="optional",
              com.acme;version="${parsedVersion.majorVersion}.${parsedVersion.minorVersion}.${parsedVersion.incrementalVersion}",
              *
            </Import-Package>
            <_nouses />
            <Export-Package>com.acme.test;version="${parsedVersion.majorVersion}.${parsedVersion.minorVersion}.${parsedVersion.incrementalVersion}";-noimport:=true</Export-Package>
            <Web-ContextPath>/</Web-ContextPath>
            <Bundle-ClassPath>.,WEB-INF/classes,WEB-INF/lib</Bundle-ClassPath>
            <Jetty-ContextFilePath>/META-INF/plugin-context.xml</Jetty-ContextFilePath>
          </instructions>
        </configuration>
      </plugin>


       <plugin>
         <artifactId>maven-antrun-plugin</artifactId>
         <executions>
           <execution>
            <id>generate-xml-files</id>
            <phase>process-resources</phase>
            <configuration>
              <tasks>
                <concat destfile="${project.build.directory}/plugin-context.xml">
                  <filelist dir="src/main/templates/" files="plugin-context-header.xml,env-definitions.xml" />
                </concat>
                <concat destfile="${project.build.directory}/test-spec.xml">
                  <filelist dir="src/main/templates/" files="annotations-context-header.xml,env-definitions.xml" />
                </concat>
              </tasks>
            </configuration>
            <goals>
              <goal>run</goal>
            </goals>
           </execution>
         </executions>
       </plugin>
       <plugin>
        <groupId>org.apache.maven.plugins</groupId>
        <artifactId>maven-dependency-plugin</artifactId>
        <executions>
          <execution>
            <phase>package</phase>
            <goals>
              <goal>copy</goal>
            </goals>
            <configuration>
              <artifactItems>
                <artifactItem>
                  <groupId>org.eclipse.jetty.tests</groupId>
                  <artifactId>test-mock-resources</artifactId>
                  <version>${project.version}</version>
                  <type>jar</type>
                  <includes>**</includes>
                  <overWrite>true</overWrite>
                  <outputDirectory>${project.build.directory}/lib/jndi</outputDirectory>
                </artifactItem>
              </artifactItems>
          </configuration>
          </execution>
        </executions>
       </plugin>
       <!-- plugin>
          <groupId>org.apache.maven.plugins</groupId>
          <artifactId>maven-assembly-plugin</artifactId>
          <version>2.2-beta-3</version>
          <executions>
            <execution>
              <phase>package</phase>
              <goals>
                <goal>single</goal>
              </goals>
              <configuration>
                <descriptors>
                  <descriptor>${basedir}/src/main/assembly/config.xml</descriptor>
                </descriptors>
              </configuration>
            </execution>
          </executions>
       </plugin -->
      <plugin>
        <groupId>org.eclipse.jetty</groupId>
        <artifactId>jetty-maven-plugin</artifactId>
        <version>${project.version}</version>
        <configuration>
          <scanIntervalSeconds>10</scanIntervalSeconds>
          <useTestClasspath>true</useTestClasspath>
         <webAppXml>${project.build.directory}/plugin-context.xml</webAppXml>
         <webAppConfig>
           <war>src/main/webapp</war>
           <descriptor>src/main/webapp/WEB-INF/web.xml</descriptor>
           <contextPath>/test-spec</contextPath>
            <containerIncludeJarPattern>.*/javax.servlet-[^/]*\.jar$</containerIncludeJarPattern>
            <configurationDiscovered>true</configurationDiscovered>
            <jettyEnvXml>${basedir}/src/main/webapp/WEB-INF/jetty-env.xml</jettyEnvXml>
         </webAppConfig>
          <loginServices>
            <loginService implementation="org.eclipse.jetty.security.HashLoginService">
              <name>Test Realm</name>
              <config>src/etc/realm.properties</config>
            </loginService>
          </loginServices>
        </configuration>
        <dependencies>
          <dependency>
            <groupId>org.eclipse.jetty.tests</groupId>
            <artifactId>test-mock-resources</artifactId>
            <version>${project.version}</version>
          </dependency>
        </dependencies>
      </plugin>
    </plugins>
  </build>
  <dependencies>
    <dependency>
      <groupId>javax.transaction</groupId>
      <artifactId>javax.transaction-api</artifactId>
      <scope>provided</scope>
    </dependency>
    <dependency>
      <groupId>org.eclipse.jetty</groupId>
      <artifactId>jetty-server</artifactId>
      <version>${project.version}</version>
      <scope>provided</scope>
    </dependency>
    <dependency>
      <groupId>org.eclipse.jetty.orbit</groupId>
      <artifactId>javax.mail.glassfish</artifactId>
      <scope>provided</scope>
    </dependency>
    <dependency>
       <groupId>javax.servlet</groupId>
       <artifactId>javax.servlet-api</artifactId>
       <scope>provided</scope>
    </dependency>
    <dependency>
      <groupId>javax.annotation</groupId>
      <artifactId>javax.annotation-api</artifactId>
      <scope>provided</scope>
    </dependency>
     <dependency>
       <groupId>org.eclipse.jetty.tests</groupId>
       <artifactId>test-web-fragment</artifactId>
       <version>${project.version}</version>
     </dependency>
     <dependency>
       <groupId>org.eclipse.jetty.tests</groupId>
       <artifactId>test-container-initializer</artifactId>
       <version>${project.version}</version>
     </dependency>
     <dependency>
       <groupId>org.eclipse.jetty</groupId>
       <artifactId>jetty-util</artifactId>
       <version>${project.version}</version>
     </dependency>
  </dependencies>
</project><|MERGE_RESOLUTION|>--- conflicted
+++ resolved
@@ -4,11 +4,7 @@
   <parent>
     <groupId>org.eclipse.jetty.tests</groupId>
     <artifactId>test-servlet-spec-parent</artifactId>
-<<<<<<< HEAD
     <version>9.4.0-SNAPSHOT</version>
-=======
-    <version>9.3.10-SNAPSHOT</version>
->>>>>>> 4bf91b5a
   </parent>
   <name>Jetty Tests :: Webapps :: Spec Webapp</name>
   <artifactId>test-spec-webapp</artifactId>
