//
//  ========================================================================
//  Copyright (c) 1995-2018 Mort Bay Consulting Pty. Ltd.
//  ------------------------------------------------------------------------
//  All rights reserved. This program and the accompanying materials
//  are made available under the terms of the Eclipse Public License v1.0
//  and Apache License v2.0 which accompanies this distribution.
//
//      The Eclipse Public License is available at
//      http://www.eclipse.org/legal/epl-v10.html
//
//      The Apache License v2.0 is available at
//      http://www.opensource.org/licenses/apache2.0.php
//
//  You may elect to redistribute this code under either of these licenses.
//  ========================================================================
//

package org.eclipse.jetty.util;

import java.io.File;
import java.io.IOException;
import java.io.InputStream;
import java.io.OutputStream;
import java.io.RandomAccessFile;
import java.nio.Buffer;
import java.nio.BufferOverflowException;
import java.nio.ByteBuffer;
import java.nio.MappedByteBuffer;
import java.nio.channels.FileChannel;
import java.nio.channels.FileChannel.MapMode;
import java.nio.charset.Charset;
import java.nio.charset.StandardCharsets;
import java.nio.file.StandardOpenOption;
import java.util.Arrays;

import org.eclipse.jetty.util.log.Log;
import org.eclipse.jetty.util.resource.Resource;


/* ------------------------------------------------------------------------------- */
/**
 * Buffer utility methods.
 * <p>The standard JVM {@link ByteBuffer} can exist in two modes: In fill mode the valid
 * data is between 0 and pos; In flush mode the valid data is between the pos and the limit.
 * The various ByteBuffer methods assume a mode and some of them will switch or enforce a mode:
 * Allocate and clear set fill mode; flip and compact switch modes; read and write assume fill 
 * and flush modes.    This duality can result in confusing code such as:
 * </p>
 * <pre>
 *     buffer.clear();
 *     channel.write(buffer);
 * </pre>
 * <p>
 * Which looks as if it should write no data, but in fact writes the buffer worth of garbage.
 * </p>
 * <p>
 * The BufferUtil class provides a set of utilities that operate on the convention that ByteBuffers
 * will always be left, passed in an API or returned from a method in the flush mode - ie with
 * valid data between the pos and limit.    This convention is adopted so as to avoid confusion as to
 * what state a buffer is in and to avoid excessive copying of data that can result with the usage 
 * of compress.</p> 
 * <p>
 * Thus this class provides alternate implementations of {@link #allocate(int)}, 
 * {@link #allocateDirect(int)} and {@link #clear(ByteBuffer)} that leave the buffer
 * in flush mode.   Thus the following tests will pass:
 * </p>
 * <pre>
 *     ByteBuffer buffer = BufferUtil.allocate(1024);
 *     assert(buffer.remaining()==0);
 *     BufferUtil.clear(buffer);
 *     assert(buffer.remaining()==0);
 * </pre>
 * <p>If the BufferUtil methods {@link #fill(ByteBuffer, byte[], int, int)}, 
 * {@link #append(ByteBuffer, byte[], int, int)} or {@link #put(ByteBuffer, ByteBuffer)} are used,
 * then the caller does not need to explicitly switch the buffer to fill mode.    
 * If the caller wishes to use other ByteBuffer bases libraries to fill a buffer, 
 * then they can use explicit calls of #flipToFill(ByteBuffer) and #flipToFlush(ByteBuffer, int)
 * to change modes.  Note because this convention attempts to avoid the copies of compact, the position
 * is not set to zero on each fill cycle and so its value must be remembered:
 * </p>
 * <pre>
 *      int pos = BufferUtil.flipToFill(buffer);
 *      try
 *      {
 *          buffer.put(data);
 *      }
 *      finally
 *      {
 *          flipToFlush(buffer, pos);
 *      }
 * </pre>
 * <p>
 * The flipToFill method will effectively clear the buffer if it is empty and will compact the buffer if there is no space.
 * </p>
 */
public class BufferUtil
{
    static final int TEMP_BUFFER_SIZE = 4096;
    static final byte SPACE = 0x20;
    static final byte MINUS = '-';
    static final byte[] DIGIT =
            {(byte)'0', (byte)'1', (byte)'2', (byte)'3', (byte)'4', (byte)'5', (byte)'6', (byte)'7', (byte)'8', (byte)'9', (byte)'A', (byte)'B', (byte)'C', (byte)'D',
                    (byte)'E', (byte)'F'};

    public static final ByteBuffer EMPTY_BUFFER = ByteBuffer.wrap(new byte[0]);

    /* ------------------------------------------------------------ */
    /** Allocate ByteBuffer in flush mode.
     * The position and limit will both be zero, indicating that the buffer is
     * empty and must be flipped before any data is put to it.
     * @param capacity capacity of the allocated ByteBuffer
     * @return Buffer
     */
    public static ByteBuffer allocate(int capacity)
    {
        ByteBuffer buf = ByteBuffer.allocate(capacity);
        buf.limit(0);
        return buf;
    }

    /* ------------------------------------------------------------ */
    /** Allocate ByteBuffer in flush mode.
     * The position and limit will both be zero, indicating that the buffer is
     * empty and in flush mode.
     * @param capacity capacity of the allocated ByteBuffer
     * @return Buffer
     */
    public static ByteBuffer allocateDirect(int capacity)
    {
        ByteBuffer buf = ByteBuffer.allocateDirect(capacity);
        buf.limit(0);
        return buf;
    }


    /* ------------------------------------------------------------ */
    /** Clear the buffer to be empty in flush mode.
     * The position and limit are set to 0;
     * @param buffer The buffer to clear.
     */
    public static void clear(ByteBuffer buffer)
    {
        if (buffer != null)
        {
            buffer.position(0);
            buffer.limit(0);
        }
    }

    /* ------------------------------------------------------------ */
    /** Clear the buffer to be empty in fill mode.
     * The position is set to 0 and the limit is set to the capacity.
     * @param buffer The buffer to clear.
     */
    public static void clearToFill(ByteBuffer buffer)
    {
        if (buffer != null)
        {
            buffer.position(0);
            buffer.limit(buffer.capacity());
        }
    }

    /* ------------------------------------------------------------ */
    /** Flip the buffer to fill mode.
     * The position is set to the first unused position in the buffer
     * (the old limit) and the limit is set to the capacity.
     * If the buffer is empty, then this call is effectively {@link #clearToFill(ByteBuffer)}.
     * If there is no unused space to fill, a {@link ByteBuffer#compact()} is done to attempt
     * to create space.
     * <p>
     * This method is used as a replacement to {@link ByteBuffer#compact()}.
     *
     * @param buffer The buffer to flip
     * @return The position of the valid data before the flipped position. This value should be
     * passed to a subsequent call to {@link #flipToFlush(ByteBuffer, int)}
     */
    public static int flipToFill(ByteBuffer buffer)
    {
        int position = buffer.position();
        int limit = buffer.limit();
        if (position == limit)
        {
            buffer.position(0);
            buffer.limit(buffer.capacity());
            return 0;
        }

        int capacity = buffer.capacity();
        if (limit == capacity)
        {
            buffer.compact();
            return 0;
        }

        buffer.position(limit);
        buffer.limit(capacity);
        return position;
    }


    /* ------------------------------------------------------------ */
    /** Flip the buffer to Flush mode.
     * The limit is set to the first unused byte(the old position) and
     * the position is set to the passed position.
     * <p>
     * This method is used as a replacement of {@link Buffer#flip()}.
     * @param buffer   the buffer to be flipped
     * @param position The position of valid data to flip to. This should
     * be the return value of the previous call to {@link #flipToFill(ByteBuffer)}
     */
    public static void flipToFlush(ByteBuffer buffer, int position)
    {
        buffer.limit(buffer.position());
        buffer.position(position);
    }


    /* ------------------------------------------------------------ */
    /** Convert a ByteBuffer to a byte array.
     * @param buffer The buffer to convert in flush mode. The buffer is not altered.
     * @return An array of bytes duplicated from the buffer.
     */
    public static byte[] toArray(ByteBuffer buffer)
    {
        if (buffer.hasArray())
        {
            byte[] array = buffer.array();
            int from=buffer.arrayOffset() + buffer.position();
            return Arrays.copyOfRange(array,from,from+buffer.remaining());
        }
        else
        {
            byte[] to = new byte[buffer.remaining()];
            buffer.slice().get(to);
            return to;
        }
    }

    /**
     * @param buf the buffer to check
     * @return true if buf is equal to EMPTY_BUFFER
     */
    public static boolean isTheEmptyBuffer(ByteBuffer buf)
    {
        @SuppressWarnings("ReferenceEquality")
        boolean isTheEmptyBuffer_ = (buf == EMPTY_BUFFER);
        return isTheEmptyBuffer_;
    }
    
    /* ------------------------------------------------------------ */
    /** Check for an empty or null buffer.
     * @param buf the buffer to check
     * @return true if the buffer is null or empty.
     */
    public static boolean isEmpty(ByteBuffer buf)
    {
        return buf == null || buf.remaining() == 0;
    }

    /* ------------------------------------------------------------ */
    /** Check for a non null and non empty buffer.
     * @param buf the buffer to check
     * @return true if the buffer is not null and not empty.
     */
    public static boolean hasContent(ByteBuffer buf)
    {
        return buf != null && buf.remaining() > 0;
    }

    /* ------------------------------------------------------------ */
    /** Check for a non null and full buffer.
     * @param buf the buffer to check
     * @return true if the buffer is not null and the limit equals the capacity.
     */
    public static boolean isFull(ByteBuffer buf)
    {
        return buf != null && buf.limit() == buf.capacity();
    }

    /* ------------------------------------------------------------ */
    /** Get remaining from null checked buffer
     * @param buffer The buffer to get the remaining from, in flush mode.
     * @return 0 if the buffer is null, else the bytes remaining in the buffer.
     */
    public static int length(ByteBuffer buffer)
    {
        return buffer == null ? 0 : buffer.remaining();
    }

    /* ------------------------------------------------------------ */
    /** Get the space from the limit to the capacity
     * @param buffer the buffer to get the space from
     * @return space
     */
    public static int space(ByteBuffer buffer)
    {
        if (buffer == null)
            return 0;
        return buffer.capacity() - buffer.limit();
    }

    /* ------------------------------------------------------------ */
    /** Compact the buffer
     * @param buffer the buffer to compact
     * @return true if the compact made a full buffer have space
     */
    public static boolean compact(ByteBuffer buffer)
    {
        if (buffer.position()==0)
            return false;
        boolean full = buffer.limit() == buffer.capacity();
        buffer.compact().flip();
        return full && buffer.limit() < buffer.capacity();
    }

    /* ------------------------------------------------------------ */
    /**
     * Put data from one buffer into another, avoiding over/under flows
     * @param from Buffer to take bytes from in flush mode
     * @param to   Buffer to put bytes to in fill mode.
     * @return number of bytes moved
     */
    public static int put(ByteBuffer from, ByteBuffer to)
    {
        int put;
        int remaining = from.remaining();
        if (remaining > 0)
        {
            if (remaining <= to.remaining())
            {
                to.put(from);
                put = remaining;
                from.position(from.limit());
            }
            else if (from.hasArray())
            {
                put = to.remaining();
                to.put(from.array(), from.arrayOffset() + from.position(), put);
                from.position(from.position() + put);
            }
            else
            {
                put = to.remaining();
                ByteBuffer slice = from.slice();
                slice.limit(put);
                to.put(slice);
                from.position(from.position() + put);
            }
        }
        else
            put = 0;

        return put;
    }

    /* ------------------------------------------------------------ */
    /**
     * Put data from one buffer into another, avoiding over/under flows
     * @param from Buffer to take bytes from in flush mode
     * @param to   Buffer to put bytes to in flush mode. The buffer is flipToFill before the put and flipToFlush after.
     * @return number of bytes moved
     * @deprecated use {@link #append(ByteBuffer, ByteBuffer)}
     */
    public static int flipPutFlip(ByteBuffer from, ByteBuffer to)
    {
        return append(to,from);
    }

    /* ------------------------------------------------------------ */
    /** Append bytes to a buffer.
     * @param to Buffer is flush mode
     * @param b bytes to append
     * @param off offset into byte
     * @param len length to append
     * @throws BufferOverflowException if unable to append buffer due to space limits
     */
    public static void append(ByteBuffer to, byte[] b, int off, int len) throws BufferOverflowException
    {
        int pos = flipToFill(to);
        try
        {
            to.put(b, off, len);
        }
        finally
        {
            flipToFlush(to, pos);
        }
    }

    /* ------------------------------------------------------------ */
    /** Appends a byte to a buffer
     * @param to Buffer is flush mode
     * @param b byte to append
     */
    public static void append(ByteBuffer to, byte b)
    {
        int pos = flipToFill(to);
        try
        {
            to.put(b);
        }
        finally
        {
            flipToFlush(to, pos);
        }
    }

    /* ------------------------------------------------------------ */
    /** Appends a buffer to a buffer
     * @param to Buffer is flush mode
     * @param b buffer to append
     * @return The position of the valid data before the flipped position.
     */
    public static int append(ByteBuffer to, ByteBuffer b)
    {
        int pos = flipToFill(to);
        try
        {
            return put(b, to);
        }
        finally
        {
            flipToFlush(to, pos);
        }
    }

    /* ------------------------------------------------------------ */
    /**
     * Like append, but does not throw {@link BufferOverflowException}
     * @param to Buffer The buffer to fill to. The buffer will be flipped to fill mode and then flipped back to flush mode.
     * @param b bytes The bytes to fill
     * @param off offset into bytes
     * @param len length to fill
     * @return the number of bytes taken from the buffer.
     */
    public static int fill(ByteBuffer to, byte[] b, int off, int len)
    {
        int pos = flipToFill(to);
        try
        {
            int remaining = to.remaining();
            int take = remaining < len ? remaining : len;
            to.put(b, off, take);
            return take;
        }
        finally
        {
            flipToFlush(to, pos);
        }
    }


    /* ------------------------------------------------------------ */
    public static void readFrom(File file, ByteBuffer buffer) throws IOException
    {
        try(RandomAccessFile raf = new RandomAccessFile(file,"r"))
        {
            FileChannel channel = raf.getChannel();
            long needed=raf.length();

            while (needed>0 && buffer.hasRemaining())
                needed=needed-channel.read(buffer);
        }
    }

    /* ------------------------------------------------------------ */
    public static void readFrom(InputStream is, int needed, ByteBuffer buffer) throws IOException
    {
        ByteBuffer tmp = allocate(8192);

        while (needed > 0 && buffer.hasRemaining())
        {
            int l = is.read(tmp.array(), 0, 8192);
            if (l < 0)
                break;
            tmp.position(0);
            tmp.limit(l);
            buffer.put(tmp);
        }
    }

    /* ------------------------------------------------------------ */
    public static void writeTo(ByteBuffer buffer, OutputStream out) throws IOException
    {
        if (buffer.hasArray())
        {
            out.write(buffer.array(),buffer.arrayOffset() + buffer.position(),buffer.remaining());
            // update buffer position, in way similar to non-array version of writeTo
            buffer.position(buffer.position() + buffer.remaining());
        }
        else
        {
            byte[] bytes = new byte[TEMP_BUFFER_SIZE];
            while(buffer.hasRemaining()){
                int byteCountToWrite = Math.min(buffer.remaining(), TEMP_BUFFER_SIZE);
                buffer.get(bytes, 0, byteCountToWrite);
                out.write(bytes,0 , byteCountToWrite);
            }
        }
    }

    /* ------------------------------------------------------------ */
    /** Convert the buffer to an ISO-8859-1 String
     * @param buffer The buffer to convert in flush mode. The buffer is unchanged
     * @return The buffer as a string.
     */
    public static String toString(ByteBuffer buffer)
    {
        return toString(buffer, StandardCharsets.ISO_8859_1);
    }

    /* ------------------------------------------------------------ */
    /** Convert the buffer to an UTF-8 String
     * @param buffer The buffer to convert in flush mode. The buffer is unchanged
     * @return The buffer as a string.
     */
    public static String toUTF8String(ByteBuffer buffer)
    {
        return toString(buffer, StandardCharsets.UTF_8);
    }

    /* ------------------------------------------------------------ */
    /** Convert the buffer to an ISO-8859-1 String
     * @param buffer  The buffer to convert in flush mode. The buffer is unchanged
     * @param charset The {@link Charset} to use to convert the bytes
     * @return The buffer as a string.
     */
    public static String toString(ByteBuffer buffer, Charset charset)
    {
        if (buffer == null)
            return null;
        byte[] array = buffer.hasArray() ? buffer.array() : null;
        if (array == null)
        {
            byte[] to = new byte[buffer.remaining()];
            buffer.slice().get(to);
            return new String(to, 0, to.length, charset);
        }
        return new String(array, buffer.arrayOffset() + buffer.position(), buffer.remaining(), charset);
    }

    /* ------------------------------------------------------------ */
    /** Convert a partial buffer to a String.
     * 
     * @param buffer the buffer to convert 
     * @param position The position in the buffer to start the string from
     * @param length The length of the buffer
     * @param charset The {@link Charset} to use to convert the bytes
     * @return  The buffer as a string.
     */
    public static String toString(ByteBuffer buffer, int position, int length, Charset charset)
    {
        if (buffer == null)
            return null;
        byte[] array = buffer.hasArray() ? buffer.array() : null;
        if (array == null)
        {
            ByteBuffer ro = buffer.asReadOnlyBuffer();
            ro.position(position);
            ro.limit(position + length);
            byte[] to = new byte[length];
            ro.get(to);
            return new String(to, 0, to.length, charset);
        }
        return new String(array, buffer.arrayOffset() + position, length, charset);
    }

    /* ------------------------------------------------------------ */
    /**
     * Convert buffer to an integer. Parses up to the first non-numeric character. If no number is found an IllegalArgumentException is thrown
     *
     * @param buffer
     *            A buffer containing an integer in flush mode. The position is not changed.
     * @return an int
     */
    public static int toInt(ByteBuffer buffer)
    {
        return toInt(buffer,buffer.position(),buffer.remaining());
    }

    /* ------------------------------------------------------------ */
    /**
     * Convert buffer to an integer. Parses up to the first non-numeric character. If no number is found an
     * IllegalArgumentException is thrown
     *
     * @param buffer
     *            A buffer containing an integer in flush mode. The position is not changed.
     * @param position
     *            the position in the buffer to start reading from
     * @param length
     *            the length of the buffer to use for conversion
     * @return an int of the buffer bytes
     */
    public static int toInt(ByteBuffer buffer, int position, int length)
    {
        int val = 0;
        boolean started = false;
        boolean minus = false;

        int limit = position+length;
        
        if (length<=0)
            throw new NumberFormatException(toString(buffer,position,length,StandardCharsets.UTF_8));
        
        for (int i = position; i < limit; i++)
        {
            byte b = buffer.get(i);
            if (b <= SPACE)
            {
                if (started)
                    break;
            }
            else if (b >= '0' && b <= '9')
            {
                val = val * 10 + (b - '0');
                started = true;
            }
            else if (b == MINUS && !started)
            {
                minus = true;
            }
            else
                break;
        }

        if (started)
            return minus ? (-val) : val;
        throw new NumberFormatException(toString(buffer));
    }
    
    /* ------------------------------------------------------------ */
    /**
     * Convert buffer to an integer. Parses up to the first non-numeric character. If no number is found an IllegalArgumentException is thrown
     *
     * @param buffer
     *            A buffer containing an integer in flush mode. The position is updated.
     * @return an int
     */
    public static int takeInt(ByteBuffer buffer)
    {
        int val = 0;
        boolean started = false;
        boolean minus = false;
        int i;
        for (i = buffer.position(); i < buffer.limit(); i++)
        {
            byte b = buffer.get(i);
            if (b <= SPACE)
            {
                if (started)
                    break;
            }
            else if (b >= '0' && b <= '9')
            {
                val = val * 10 + (b - '0');
                started = true;
            }
            else if (b == MINUS && !started)
            {
                minus = true;
            }
            else
                break;
        }

        if (started)
        {
            buffer.position(i);
            return minus ? (-val) : val;
        }
        throw new NumberFormatException(toString(buffer));
    }

    /**
     * Convert buffer to an long. Parses up to the first non-numeric character. If no number is found an IllegalArgumentException is thrown
     *
     * @param buffer
     *            A buffer containing an integer in flush mode. The position is not changed.
     * @return an int
     */
    public static long toLong(ByteBuffer buffer)
    {
        long val = 0;
        boolean started = false;
        boolean minus = false;

        for (int i = buffer.position(); i < buffer.limit(); i++)
        {
            byte b = buffer.get(i);
            if (b <= SPACE)
            {
                if (started)
                    break;
            }
            else if (b >= '0' && b <= '9')
            {
                val = val * 10L + (b - '0');
                started = true;
            }
            else if (b == MINUS && !started)
            {
                minus = true;
            }
            else
                break;
        }

        if (started)
            return minus ? (-val) : val;
        throw new NumberFormatException(toString(buffer));
    }

    public static void putHexInt(ByteBuffer buffer, int n)
    {
        if (n < 0)
        {
            buffer.put((byte)'-');

            if (n == Integer.MIN_VALUE)
            {
                buffer.put((byte)(0x7f & '8'));
                buffer.put((byte)(0x7f & '0'));
                buffer.put((byte)(0x7f & '0'));
                buffer.put((byte)(0x7f & '0'));
                buffer.put((byte)(0x7f & '0'));
                buffer.put((byte)(0x7f & '0'));
                buffer.put((byte)(0x7f & '0'));
                buffer.put((byte)(0x7f & '0'));

                return;
            }
            n = -n;
        }

        if (n < 0x10)
        {
            buffer.put(DIGIT[n]);
        }
        else
        {
            boolean started = false;
            // This assumes constant time int arithmatic
            for (int hexDivisor : hexDivisors)
            {
                if (n < hexDivisor)
                {
                    if (started)
                        buffer.put((byte)'0');
                    continue;
                }

                started = true;
                int d = n / hexDivisor;
                buffer.put(DIGIT[d]);
                n = n - d * hexDivisor;
            }
        }
    }

    /* ------------------------------------------------------------ */
    public static void putDecInt(ByteBuffer buffer, int n)
    {
        if (n < 0)
        {
            buffer.put((byte)'-');

            if (n == Integer.MIN_VALUE)
            {
                buffer.put((byte)'2');
                n = 147483648;
            }
            else
                n = -n;
        }

        if (n < 10)
        {
            buffer.put(DIGIT[n]);
        }
        else
        {
            boolean started = false;
            // This assumes constant time int arithmatic
            for (int decDivisor : decDivisors)
            {
                if (n < decDivisor)
                {
                    if (started)
                        buffer.put((byte)'0');
                    continue;
                }

                started = true;
                int d = n / decDivisor;
                buffer.put(DIGIT[d]);
                n = n - d * decDivisor;
            }
        }
    }

    public static void putDecLong(ByteBuffer buffer, long n)
    {
        if (n < 0)
        {
            buffer.put((byte)'-');

            if (n == Long.MIN_VALUE)
            {
                buffer.put((byte)'9');
                n = 223372036854775808L;
            }
            else
                n = -n;
        }

        if (n < 10)
        {
            buffer.put(DIGIT[(int)n]);
        }
        else
        {
            boolean started = false;
            // This assumes constant time int arithmatic
            for (long aDecDivisorsL : decDivisorsL)
            {
                if (n < aDecDivisorsL)
                {
                    if (started)
                        buffer.put((byte)'0');
                    continue;
                }

                started = true;
                long d = n / aDecDivisorsL;
                buffer.put(DIGIT[(int)d]);
                n = n - d * aDecDivisorsL;
            }
        }
    }

    public static ByteBuffer toBuffer(int value)
    {
        ByteBuffer buf = ByteBuffer.allocate(32);
        putDecInt(buf, value);
        return buf;
    }

    public static ByteBuffer toBuffer(long value)
    {
        ByteBuffer buf = ByteBuffer.allocate(32);
        putDecLong(buf, value);
        return buf;
    }

    public static ByteBuffer toBuffer(String s)
    {
        return toBuffer(s, StandardCharsets.ISO_8859_1);
    }

    public static ByteBuffer toBuffer(String s, Charset charset)
    {
        if (s == null)
            return EMPTY_BUFFER;
        return toBuffer(s.getBytes(charset));
    }

    /**
     * Create a new ByteBuffer using provided byte array.
     *
     * @param array
     *            the byte array to back buffer with.
     * @return ByteBuffer with provided byte array, in flush mode
     */
    public static ByteBuffer toBuffer(byte[] array)
    {
        if (array == null)
            return EMPTY_BUFFER;
        return toBuffer(array, 0, array.length);
    }

    /**
     * Create a new ByteBuffer using the provided byte array.
     *
     * @param array
     *            the byte array to use.
     * @param offset
     *            the offset within the byte array to use from
     * @param length
     *            the length in bytes of the array to use
     * @return ByteBuffer with provided byte array, in flush mode
     */
    public static ByteBuffer toBuffer(byte array[], int offset, int length)
    {
        if (array == null)
            return EMPTY_BUFFER;
        return ByteBuffer.wrap(array, offset, length);
    }

    public static ByteBuffer toDirectBuffer(String s)
    {
        return toDirectBuffer(s, StandardCharsets.ISO_8859_1);
    }

    public static ByteBuffer toDirectBuffer(String s, Charset charset)
    {
        if (s == null)
            return EMPTY_BUFFER;
        byte[] bytes = s.getBytes(charset);
        ByteBuffer buf = ByteBuffer.allocateDirect(bytes.length);
        buf.put(bytes);
        buf.flip();
        return buf;
    }

    public static ByteBuffer toMappedBuffer(File file) throws IOException
    {
        try (FileChannel channel = FileChannel.open(file.toPath(),StandardOpenOption.READ))
        {
            return channel.map(MapMode.READ_ONLY, 0, file.length());
        }
    }

    public static boolean isMappedBuffer(ByteBuffer buffer)
    {
        if (!(buffer instanceof MappedByteBuffer))
            return false;
        MappedByteBuffer mapped = (MappedByteBuffer) buffer;

        try 
        {
            // Check if it really is a mapped buffer
            mapped.isLoaded();
            return true;
        }
        catch(UnsupportedOperationException e)
        {
            return false;
        }
    }
    
    
    public static ByteBuffer toBuffer(Resource resource,boolean direct) throws IOException
    {
        int len=(int)resource.length();
        if (len<0)
            throw new IllegalArgumentException("invalid resource: "+String.valueOf(resource)+" len="+len);
        
        ByteBuffer buffer = direct?BufferUtil.allocateDirect(len):BufferUtil.allocate(len);

        int pos=BufferUtil.flipToFill(buffer);
        if (resource.getFile()!=null)
            BufferUtil.readFrom(resource.getFile(),buffer);
        else
        {
            try (InputStream is = resource.getInputStream();)
            {
                BufferUtil.readFrom(is,len,buffer);
            }
        }
        BufferUtil.flipToFlush(buffer,pos);
        
        return buffer;
    }

    public static String toSummaryString(ByteBuffer buffer)
    {
        if (buffer == null)
            return "null";
        StringBuilder buf = new StringBuilder();
        buf.append("[p=");
        buf.append(buffer.position());
        buf.append(",l=");
        buf.append(buffer.limit());
        buf.append(",c=");
        buf.append(buffer.capacity());
        buf.append(",r=");
        buf.append(buffer.remaining());
        buf.append("]");
        return buf.toString();
    }

    public static String toDetailString(ByteBuffer[] buffer)
    {
        StringBuilder builder = new StringBuilder();
        builder.append('[');
        for (int i = 0; i < buffer.length; i++)
        {
            if (i > 0) builder.append(',');
            builder.append(toDetailString(buffer[i]));
        }
        builder.append(']');
        return builder.toString();
    }


    
    /* ------------------------------------------------------------ */
    /** Convert Buffer to string ID independent of content
     */
    private static void idString(ByteBuffer buffer, StringBuilder out) 
    {
        out.append(buffer.getClass().getSimpleName());
        out.append("@");
        if (buffer.hasArray() && buffer.arrayOffset()==4)
        {
            out.append('T');
            byte[] array = buffer.array();
            TypeUtil.toHex(array[0],out);
            TypeUtil.toHex(array[1],out);
            TypeUtil.toHex(array[2],out);
            TypeUtil.toHex(array[3],out);
        }
        else
            out.append(Integer.toHexString(System.identityHashCode(buffer)));
    }
    
    /* ------------------------------------------------------------ */
    /** Convert Buffer to string ID independent of content
     * @param buffer the buffet to generate a string ID from
     * @return A string showing the buffer ID
     */
    public static String toIDString(ByteBuffer buffer)
    {
        StringBuilder buf = new StringBuilder();
        idString(buffer,buf);
        return buf.toString();
    }
    
    
    /* ------------------------------------------------------------ */
    /** Convert Buffer to a detail debug string of pointers and content
     * @param buffer the buffer to generate a detail string from
     * @return A string showing the pointers and content of the buffer
     */
    public static String toDetailString(ByteBuffer buffer)
    {
        if (buffer == null)
            return "null";

        StringBuilder buf = new StringBuilder();
        idString(buffer,buf);
        buf.append("[p=");
        buf.append(buffer.position());
        buf.append(",l=");
        buf.append(buffer.limit());
        buf.append(",c=");
        buf.append(buffer.capacity());
        buf.append(",r=");
        buf.append(buffer.remaining());
        buf.append("]={");

        appendDebugString(buf,buffer);

        buf.append("}");

        return buf.toString();
    }

    private static void appendDebugString(StringBuilder buf,ByteBuffer buffer)
    {
        try
        {
            for (int i = 0; i < buffer.position(); i++)
            {
                appendContentChar(buf,buffer.get(i));
                if (i == 16 && buffer.position() > 32)
                {
                    buf.append("...");
                    i = buffer.position() - 16;
                }
            }
            buf.append("<<<");
            for (int i = buffer.position(); i < buffer.limit(); i++)
            {
                appendContentChar(buf,buffer.get(i));
                if (i == buffer.position() + 16 && buffer.limit() > buffer.position() + 32)
                {
                    buf.append("...");
                    i = buffer.limit() - 16;
                }
            }
            buf.append(">>>");
            int limit = buffer.limit();
            buffer.limit(buffer.capacity());
            for (int i = limit; i < buffer.capacity(); i++)
            {
                appendContentChar(buf,buffer.get(i));
                if (i == limit + 16 && buffer.capacity() > limit + 32)
                {
                    buf.append("...");
                    i = buffer.capacity() - 16;
                }
            }
            buffer.limit(limit);
        }
        catch(Throwable x)
        {
            Log.getRootLogger().ignore(x);
            buf.append("!!concurrent mod!!");
        }
    }

    private static void appendContentChar(StringBuilder buf, byte b)
    {
        if (b == '\\')
<<<<<<< HEAD
            buf.append("\\\\");    
=======
            buf.append("\\\\");
        else if ((b >= 0x20) && (b<=0x7E)) // limit to 7-bit printable US-ASCII character space
            buf.append((char)b);
>>>>>>> 1c04f983
        else if (b == '\r')
            buf.append("\\r");
        else if (b == '\n')
            buf.append("\\n");
        else if (b == '\t')
            buf.append("\\t");
        else if (b >= ' ' && b < 0x7f)
            buf.append((char)b);
        else
            buf.append("\\x").append(TypeUtil.toHexString(b));
    }
    
    /* ------------------------------------------------------------ */
    /** Convert buffer to a Hex Summary String.
     * @param buffer the buffer to generate a hex byte summary from
     * @return A string showing a summary of the content in hex
     */
    public static String toHexSummary(ByteBuffer buffer)
    {
        if (buffer == null)
            return "null";
        StringBuilder buf = new StringBuilder();
        
        buf.append("b[").append(buffer.remaining()).append("]=");
        for (int i = buffer.position(); i < buffer.limit(); i++)
        {
            TypeUtil.toHex(buffer.get(i),buf);
            if (i == buffer.position() + 24 && buffer.limit() > buffer.position() + 32)
            {
                buf.append("...");
                i = buffer.limit() - 8;
            }
        }
        return buf.toString();
    }

    /* ------------------------------------------------------------ */
    /** Convert buffer to a Hex String.
     * @param buffer the buffer to generate a hex byte summary from
     * @return A hex string
     */
    public static String toHexString(ByteBuffer buffer)
    {
        if (buffer == null)
            return "null";
        return TypeUtil.toHexString(toArray(buffer));
    }


    private final static int[] decDivisors =
            {1000000000, 100000000, 10000000, 1000000, 100000, 10000, 1000, 100, 10, 1};

    private final static int[] hexDivisors =
            {0x10000000, 0x1000000, 0x100000, 0x10000, 0x1000, 0x100, 0x10, 0x1};

    private final static long[] decDivisorsL =
            {1000000000000000000L, 100000000000000000L, 10000000000000000L, 1000000000000000L, 100000000000000L, 10000000000000L, 1000000000000L, 100000000000L,
                    10000000000L, 1000000000L, 100000000L, 10000000L, 1000000L, 100000L, 10000L, 1000L, 100L, 10L, 1L};

    public static void putCRLF(ByteBuffer buffer)
    {
        buffer.put((byte)13);
        buffer.put((byte)10);
    }

    public static boolean isPrefix(ByteBuffer prefix, ByteBuffer buffer)
    {
        if (prefix.remaining() > buffer.remaining())
            return false;
        int bi = buffer.position();
        for (int i = prefix.position(); i < prefix.limit(); i++)
            if (prefix.get(i) != buffer.get(bi++))
                return false;
        return true;
    }

    public static ByteBuffer ensureCapacity(ByteBuffer buffer, int capacity)
    {
        if (buffer==null)
            return allocate(capacity);
        
        if (buffer.capacity()>=capacity)
            return buffer;
        
        if (buffer.hasArray())
            return ByteBuffer.wrap(Arrays.copyOfRange(buffer.array(), buffer.arrayOffset(), buffer.arrayOffset()+capacity),buffer.position(),buffer.remaining());
        
        throw new UnsupportedOperationException();
    }




}<|MERGE_RESOLUTION|>--- conflicted
+++ resolved
@@ -248,7 +248,7 @@
         boolean isTheEmptyBuffer_ = (buf == EMPTY_BUFFER);
         return isTheEmptyBuffer_;
     }
-    
+
     /* ------------------------------------------------------------ */
     /** Check for an empty or null buffer.
      * @param buf the buffer to check
@@ -1105,21 +1105,15 @@
     private static void appendContentChar(StringBuilder buf, byte b)
     {
         if (b == '\\')
-<<<<<<< HEAD
-            buf.append("\\\\");    
-=======
             buf.append("\\\\");
         else if ((b >= 0x20) && (b<=0x7E)) // limit to 7-bit printable US-ASCII character space
             buf.append((char)b);
->>>>>>> 1c04f983
         else if (b == '\r')
             buf.append("\\r");
         else if (b == '\n')
             buf.append("\\n");
         else if (b == '\t')
             buf.append("\\t");
-        else if (b >= ' ' && b < 0x7f)
-            buf.append((char)b);
         else
             buf.append("\\x").append(TypeUtil.toHexString(b));
     }
