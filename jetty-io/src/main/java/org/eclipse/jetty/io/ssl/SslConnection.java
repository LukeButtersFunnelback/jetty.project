--- conflicted
+++ resolved
@@ -220,10 +220,6 @@
         // the decrypted readInterest and/or writeFlusher so that they will attempt
         // to do the fill and/or flush again and these calls will do the actually
         // handle the cause.
-<<<<<<< HEAD
-
-=======
->>>>>>> 497acc85
         synchronized(_decryptedEndPoint)
         {
             _decryptedEndPoint.getFillInterest().onFail(cause);
