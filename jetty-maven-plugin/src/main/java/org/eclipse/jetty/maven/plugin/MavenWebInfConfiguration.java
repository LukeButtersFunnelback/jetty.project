//
//  ========================================================================
//  Copyright (c) 1995-2017 Mort Bay Consulting Pty. Ltd.
//  ------------------------------------------------------------------------
//  All rights reserved. This program and the accompanying materials
//  are made available under the terms of the Eclipse Public License v1.0
//  and Apache License v2.0 which accompanies this distribution.
//
//      The Eclipse Public License is available at
//      http://www.eclipse.org/legal/epl-v10.html
//
//      The Apache License v2.0 is available at
//      http://www.opensource.org/licenses/apache2.0.php
//
//  You may elect to redistribute this code under either of these licenses.
//  ========================================================================
//

package org.eclipse.jetty.maven.plugin;

import java.io.File;
import java.io.IOException;
import java.util.ArrayList;
import java.util.List;

import org.eclipse.jetty.util.log.Log;
import org.eclipse.jetty.util.log.Logger;
import org.eclipse.jetty.util.resource.Resource;
import org.eclipse.jetty.util.resource.ResourceCollection;
import org.eclipse.jetty.webapp.Configuration;
import org.eclipse.jetty.webapp.WebAppClassLoader;
import org.eclipse.jetty.webapp.WebAppContext;
import org.eclipse.jetty.webapp.WebInfConfiguration;


/**
 * MavenWebInfConfiguration
 * 
 * WebInfConfiguration to take account of overlaid wars expressed as project dependencies and
 * potential configured via the maven-war-plugin.
 */
public class MavenWebInfConfiguration extends WebInfConfiguration
{
    private static final Logger LOG = Log.getLogger(MavenWebInfConfiguration.class);

    public static final String RESOURCE_BASES_POST_OVERLAY = "org.eclipse.jetty.resource.postOverlay";
    protected static int COUNTER = 0; 
    protected Resource _originalResourceBase;
    protected List<Resource>  _unpackedOverlayResources;

    public MavenWebInfConfiguration()
    {
        hide("org.apache.maven.",
             "org.codehaus.plexus.");
    }

    @Override
    public Class<? extends Configuration> replaces()
    {
        return WebInfConfiguration.class;
    }
    
    /** 
     * @see org.eclipse.jetty.webapp.WebInfConfiguration#configure(org.eclipse.jetty.webapp.WebAppContext)
     */
    public void configure(WebAppContext context) throws Exception
    {
        JettyWebAppContext jwac = (JettyWebAppContext)context;
        
        //put the classes dir and all dependencies into the classpath
        if (jwac.getClassPathFiles() != null && context.getClassLoader() instanceof WebAppClassLoader)
        {
            if (LOG.isDebugEnabled()) 
                LOG.debug("Setting up classpath ...");
            WebAppClassLoader loader=(WebAppClassLoader)context.getClassLoader();
            for (File classpath:jwac.getClassPathFiles())
                loader.addClassPath(classpath.getCanonicalPath());
        }
        
        super.configure(context);
    }

    
    
<<<<<<< HEAD
=======

    /** 
     * @see org.eclipse.jetty.webapp.WebInfConfiguration#preConfigure(org.eclipse.jetty.webapp.WebAppContext)
     */
    public void preConfigure(WebAppContext context) throws Exception
    {
        super.preConfigure(context);
        ((JettyWebAppContext)context).getDependentProjects()
            .stream().forEach( resource ->  context.getMetaData().addWebInfJar( resource ) );

    }
>>>>>>> 2e8f9fc7
    
    
    
    
    
    /** 
     * @see org.eclipse.jetty.webapp.WebInfConfiguration#deconfigure(org.eclipse.jetty.webapp.WebAppContext)
     */
    public void deconfigure(WebAppContext context) throws Exception
    {   
        super.deconfigure(context);
        //restore whatever the base resource was before we might have included overlaid wars
        context.setBaseResource(_originalResourceBase);
        //undo the setting of the overlayed resources
        context.removeAttribute(RESOURCE_BASES_POST_OVERLAY);
    }

    
    

    /** 
     * @see org.eclipse.jetty.webapp.WebInfConfiguration#unpack(org.eclipse.jetty.webapp.WebAppContext)
     */
    @Override
    public void unpack(WebAppContext context) throws IOException
    {
        //Unpack and find base resource as normal
        super.unpack(context);
        
        //Get the base resource for the "virtual" webapp
        _originalResourceBase = context.getBaseResource();

        JettyWebAppContext jwac = (JettyWebAppContext)context;

        //determine sequencing of overlays
        _unpackedOverlayResources = new ArrayList<Resource>();

       

        if (jwac.getOverlays() != null && !jwac.getOverlays().isEmpty())
        {
            List<Resource> resourceBaseCollection = new ArrayList<Resource>();

            for (Overlay o:jwac.getOverlays())
            {
                //can refer to the current project in list of overlays for ordering purposes
                if (o.getConfig() != null && o.getConfig().isCurrentProject() && _originalResourceBase.exists())
                {
                    resourceBaseCollection.add(_originalResourceBase); 
                    LOG.debug("Adding virtual project to resource base list");
                    continue;
                }

                Resource unpacked = unpackOverlay(jwac,o);
                _unpackedOverlayResources.add(unpacked); //remember the unpacked overlays for later so we can delete the tmp files
                resourceBaseCollection.add(unpacked); //add in the selectively unpacked overlay in the correct order to the webapps resource base
                LOG.debug("Adding "+unpacked+" to resource base list");
            }

            if (!resourceBaseCollection.contains(_originalResourceBase) && _originalResourceBase.exists())
            {
                if (jwac.getBaseAppFirst())
                {
                    LOG.debug("Adding virtual project first in resource base list");
                    resourceBaseCollection.add(0, _originalResourceBase);
                }
                else
                {
                    LOG.debug("Adding virtual project last in resource base list");
                    resourceBaseCollection.add(_originalResourceBase);
                }
            }
            jwac.setBaseResource(new ResourceCollection(resourceBaseCollection.toArray(new Resource[resourceBaseCollection.size()])));
        }
        
        jwac.setAttribute(RESOURCE_BASES_POST_OVERLAY, jwac.getBaseResource());
    }


    protected  Resource unpackOverlay (WebAppContext context, Overlay overlay)
    throws IOException
    {
        LOG.debug("Unpacking overlay: " + overlay);
        
        if (overlay.getResource() == null)
            return null; //nothing to unpack
   
        //Get the name of the overlayed war and unpack it to a dir of the
        //same name in the temporary directory
        String name = overlay.getResource().getName();
        if (name.endsWith("!/"))
            name = name.substring(0,name.length()-2);
        int i = name.lastIndexOf('/');
        if (i>0)
            name = name.substring(i+1,name.length());
        name = name.replace('.', '_');
        name = name+(++COUNTER); //add some digits to ensure uniqueness
        File dir = new File(context.getTempDirectory(), name); 
        
        //if specified targetPath, unpack to that subdir instead
        File unpackDir = dir;
        if (overlay.getConfig() != null && overlay.getConfig().getTargetPath() != null)
            unpackDir = new File (dir, overlay.getConfig().getTargetPath());
        
        overlay.getResource().copyTo(unpackDir);
        //use top level of unpacked content
        Resource unpackedOverlay = Resource.newResource(dir.getCanonicalPath());
        
        LOG.debug("Unpacked overlay: "+overlay+" to "+unpackedOverlay);
        return  unpackedOverlay;
    }
}<|MERGE_RESOLUTION|>--- conflicted
+++ resolved
@@ -59,7 +59,7 @@
     {
         return WebInfConfiguration.class;
     }
-    
+
     /** 
      * @see org.eclipse.jetty.webapp.WebInfConfiguration#configure(org.eclipse.jetty.webapp.WebAppContext)
      */
@@ -70,35 +70,25 @@
         //put the classes dir and all dependencies into the classpath
         if (jwac.getClassPathFiles() != null && context.getClassLoader() instanceof WebAppClassLoader)
         {
-            if (LOG.isDebugEnabled()) 
+            if (LOG.isDebugEnabled())
                 LOG.debug("Setting up classpath ...");
             WebAppClassLoader loader=(WebAppClassLoader)context.getClassLoader();
             for (File classpath:jwac.getClassPathFiles())
                 loader.addClassPath(classpath.getCanonicalPath());
         }
-        
+
         super.configure(context);
     }
 
-    
-    
-<<<<<<< HEAD
-=======
-
-    /** 
-     * @see org.eclipse.jetty.webapp.WebInfConfiguration#preConfigure(org.eclipse.jetty.webapp.WebAppContext)
-     */
-    public void preConfigure(WebAppContext context) throws Exception
-    {
-        super.preConfigure(context);
-        ((JettyWebAppContext)context).getDependentProjects()
-            .stream().forEach( resource ->  context.getMetaData().addWebInfJar( resource ) );
-
-    }
->>>>>>> 2e8f9fc7
-    
-    
-    
+
+
+
+
+    
+    
+    
+
+
     
     
     /** 
