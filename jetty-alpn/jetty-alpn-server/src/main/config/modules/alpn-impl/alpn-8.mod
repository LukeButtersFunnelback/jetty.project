--- conflicted
+++ resolved
@@ -11,11 +11,7 @@
 #            Jetty project in order to provide support for these future
 #            Java versions.
 #
-<<<<<<< HEAD
-# All versions of the alpn-boot can be found at
-=======
 # All versions of the alpn-boot jar can be found at
->>>>>>> 2a416bbc
 # http://central.maven.org/maven2/org/mortbay/jetty/alpn/alpn-boot/
 
 [depend]
