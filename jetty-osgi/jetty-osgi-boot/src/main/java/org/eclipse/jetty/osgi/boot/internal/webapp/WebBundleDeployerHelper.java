// ========================================================================
// Copyright (c) 2009 Intalio, Inc.
// ------------------------------------------------------------------------
// All rights reserved. This program and the accompanying materials
// are made available under the terms of the Eclipse Public License v1.0
// and Apache License v2.0 which accompanies this distribution.
// The Eclipse Public License is available at 
// The Apache License v2.0 is available at
// http://www.opensource.org/licenses/apache2.0.php
// You may elect to redistribute this code under either of these licenses. 
// Contributors:
//    Hugues Malphettes - initial API and implementation
// ========================================================================
package org.eclipse.jetty.osgi.boot.internal.webapp;

import java.io.BufferedInputStream;
import java.io.File;
import java.io.FileInputStream;
import java.io.FileNotFoundException;
import java.io.IOException;
import java.io.InputStream;
import java.net.URL;
import java.util.ArrayList;
import java.util.Collection;
import java.util.Enumeration;
import java.util.HashMap;
import java.util.LinkedHashSet;
import java.util.LinkedList;
import java.util.List;
import java.util.TreeMap;

import org.eclipse.jetty.deploy.ContextDeployer;
import org.eclipse.jetty.osgi.boot.OSGiWebappConstants;
import org.eclipse.jetty.osgi.boot.internal.serverfactory.ServerInstanceWrapper;
import org.eclipse.jetty.osgi.boot.utils.BundleClassLoaderHelper;
import org.eclipse.jetty.osgi.boot.utils.BundleFileLocatorHelper;
import org.eclipse.jetty.osgi.boot.utils.WebappRegistrationCustomizer;
import org.eclipse.jetty.osgi.boot.utils.internal.DefaultBundleClassLoaderHelper;
import org.eclipse.jetty.osgi.boot.utils.internal.DefaultFileLocatorHelper;
import org.eclipse.jetty.osgi.boot.utils.internal.PackageAdminServiceTracker;
import org.eclipse.jetty.server.handler.ContextHandler;
import org.eclipse.jetty.util.IO;
import org.eclipse.jetty.util.log.Log;
import org.eclipse.jetty.util.log.Logger;
import org.eclipse.jetty.util.resource.Resource;
import org.eclipse.jetty.util.resource.ResourceCollection;
import org.eclipse.jetty.webapp.FragmentConfiguration;
import org.eclipse.jetty.webapp.TagLibConfiguration;
import org.eclipse.jetty.webapp.WebAppContext;
import org.eclipse.jetty.webapp.WebInfConfiguration;
import org.eclipse.jetty.xml.XmlConfiguration;
import org.osgi.framework.Bundle;
import org.osgi.framework.BundleContext;
import org.osgi.framework.BundleReference;
import org.osgi.service.packageadmin.PackageAdmin;
import org.osgi.util.tracker.ServiceTracker;
import org.xml.sax.SAXException;

/**
 * Bridges the jetty deployers with the OSGi lifecycle where applications are
 * managed inside OSGi-bundles.
 * <p>
 * This class should be called as a consequence of the activation of a new
 * service that is a ContextHandler.<br/>
 * This way the new webapps are exposed as OSGi services.
 * </p>
 * <p>
 * Helper methods to register a bundle that is a web-application or a context.
 * </p>
 * Limitations:
 * <ul>
 * <li>support for jarred webapps is somewhat limited.</li>
 * </ul>
 */
public class WebBundleDeployerHelper implements IWebBundleDeployerHelper
{

    private static Logger __logger = Log.getLogger(WebBundleDeployerHelper.class.getName());

    private static boolean INITIALIZED = false;

    /**
     * By default set to: {@link DefaultBundleClassLoaderHelper}. It supports
     * equinox and apache-felix fragment bundles that are specific to an OSGi
     * implementation should set a different implementation.
     */
    public static BundleClassLoaderHelper BUNDLE_CLASS_LOADER_HELPER = null;

    /**
     * By default set to: {@link DefaultBundleClassLoaderHelper}. It supports
     * equinox and apache-felix fragment bundles that are specific to an OSGi
     * implementation should set a different implementation.
     */
    public static BundleFileLocatorHelper BUNDLE_FILE_LOCATOR_HELPER = null;

    /**
     * By default set to: {@link DefaultBundleClassLoaderHelper}. It supports
     * equinox and apache-felix fragment bundles that are specific to an OSGi
     * implementation should set a different implementation.
     * <p>
     * Several of those objects can be added here: For example we could have an
     * optional fragment that setups a specific implementation of JSF for the
     * whole of jetty-osgi.
     * </p>
     */
    public static Collection<WebappRegistrationCustomizer> JSP_REGISTRATION_HELPERS = new ArrayList<WebappRegistrationCustomizer>();

    /**
     * this class loader loads the jars inside {$jetty.home}/lib/ext it is meant
     * as a migration path and for jars that are not OSGi ready. also gives
     * access to the jsp jars.
     */
    // private URLClassLoader _libExtClassLoader;

    private ServerInstanceWrapper _wrapper;

    public WebBundleDeployerHelper(ServerInstanceWrapper wrapper)
    {
        staticInit();
        _wrapper = wrapper;
    }

    // Inject the customizing classes that might be defined in fragment bundles.
    public static synchronized void staticInit()
    {
        if (!INITIALIZED)
        {
            INITIALIZED = true;
            // setup the custom BundleClassLoaderHelper
            try
            {
                BUNDLE_CLASS_LOADER_HELPER = (BundleClassLoaderHelper) Class.forName(BundleClassLoaderHelper.CLASS_NAME).newInstance();
            }
            catch (Throwable t)
            {
                // System.err.println("support for equinox and felix");
                BUNDLE_CLASS_LOADER_HELPER = new DefaultBundleClassLoaderHelper();
            }
            // setup the custom FileLocatorHelper
            try
            {
                BUNDLE_FILE_LOCATOR_HELPER = (BundleFileLocatorHelper) Class.forName(BundleFileLocatorHelper.CLASS_NAME).newInstance();
            }
            catch (Throwable t)
            {
                // System.err.println("no jsp/jasper support");
                BUNDLE_FILE_LOCATOR_HELPER = new DefaultFileLocatorHelper();
            }
        }
    }

    /**
     * Deploy a new web application on the jetty server.
     * 
     * @param bundle The bundle
     * @param webappFolderPath The path to the root of the webapp. Must be a
     *            path relative to bundle; either an absolute path.
     * @param contextPath The context path. Must start with "/"
     * @param extraClasspath
     * @param overrideBundleInstallLocation
     * @param requireTldBundle The list of bundles's symbolic names that contain
     *            tld files that are required by this WAB.
     * @param webXmlPath
     * @param defaultWebXmlPath TODO: parameter description
     * @return The contexthandler created and started
     * @throws Exception
     */
<<<<<<< HEAD
    public WebAppContext registerWebapplication(Bundle bundle,
                                                String webappFolderPath, String contextPath, String extraClasspath,
                                                String overrideBundleInstallLocation,
                                                String requireTldBundle, String webXmlPath,
                                                String defaultWebXmlPath, WebAppContext webAppContext) throws Exception
                                                {
        File bundleInstall = overrideBundleInstallLocation == null?BUNDLE_FILE_LOCATOR_HELPER.getBundleInstallLocation(bundle):new File(
                                                                                                                                        overrideBundleInstallLocation);
=======
    public WebAppContext registerWebapplication(Bundle bundle, String webappFolderPath, String contextPath, String extraClasspath,
                                                String overrideBundleInstallLocation, String requireTldBundle, String webXmlPath, String defaultWebXmlPath,
                                                WebAppContext webAppContext) throws Exception
    {
        File bundleInstall = overrideBundleInstallLocation == null ? BUNDLE_FILE_LOCATOR_HELPER.getBundleInstallLocation(bundle) : new File(
                                                                                                                                            overrideBundleInstallLocation);
>>>>>>> c9ce3eb1
        File webapp = null;
        URL baseWebappInstallURL = null;

        if (webappFolderPath != null && webappFolderPath.length() != 0 && !webappFolderPath.equals("."))
        {
            if (webappFolderPath.startsWith("/") || webappFolderPath.startsWith("file:"))
            {
                webapp = new File(webappFolderPath);
            }
            else if (bundleInstall != null && bundleInstall.isDirectory())
            {
                webapp = new File(bundleInstall, webappFolderPath);
            }
            else if (bundleInstall != null)
            {
                Enumeration<URL> urls = BUNDLE_FILE_LOCATOR_HELPER.findEntries(bundle, webappFolderPath);
                if (urls != null && urls.hasMoreElements())
                {
                    baseWebappInstallURL = urls.nextElement();
                }
            }
        }
        else
        {
            webapp = bundleInstall;
        }
<<<<<<< HEAD
        if (baseWebappInstallURL == null && (webapp == null || !webapp.exists()))
        {
            throw new IllegalArgumentException("Unable to locate " + webappFolderPath + " inside "
                                               + (bundleInstall != null?bundleInstall.getAbsolutePath():"unlocated bundle '" + bundle.getSymbolicName() + "'"));
        }
=======
        if (baseWebappInstallURL == null && (webapp == null || !webapp.exists())) { throw new IllegalArgumentException(
                                                                                                                       "Unable to locate " + webappFolderPath
                                                                                                                               + " inside "
                                                                                                                               + (bundleInstall != null ? bundleInstall.getAbsolutePath() : "unlocated bundle '" + bundle.getSymbolicName()
                                                                                                                                                                                            + "'")); }
>>>>>>> c9ce3eb1
        if (baseWebappInstallURL == null && webapp != null)
        {
            baseWebappInstallURL = webapp.toURI().toURL();
        }
<<<<<<< HEAD
        return registerWebapplication(bundle,webappFolderPath,baseWebappInstallURL,contextPath,
                                      extraClasspath,bundleInstall,requireTldBundle,webXmlPath,defaultWebXmlPath,webAppContext);
                                                }

    /* (non-Javadoc)
     * @see org.eclipse.jetty.osgi.boot.internal.webapp.IWebBundleDeployerHelper#registerWebapplication(org.osgi.framework.Bundle, java.lang.String, java.io.File, java.lang.String, java.lang.String, java.io.File, java.lang.String, java.lang.String)
     */
    private WebAppContext registerWebapplication(Bundle contributor, String pathInBundleToWebApp,
                                                 URL baseWebappInstallURL, String contextPath, String extraClasspath, File bundleInstall,
                                                 String requireTldBundle, String webXmlPath, String defaultWebXmlPath, WebAppContext context)
    throws Exception
=======
        return registerWebapplication(bundle, webappFolderPath, baseWebappInstallURL, contextPath, extraClasspath, bundleInstall, requireTldBundle, webXmlPath,
                                      defaultWebXmlPath, webAppContext);
    }

    /*
     * (non-Javadoc)
     * 
     * @see
     * org.eclipse.jetty.osgi.boot.internal.webapp.IWebBundleDeployerHelper#
     * registerWebapplication(org.osgi.framework.Bundle, java.lang.String,
     * java.io.File, java.lang.String, java.lang.String, java.io.File,
     * java.lang.String, java.lang.String)
     */
    private WebAppContext registerWebapplication(Bundle contributor, String pathInBundleToWebApp, URL baseWebappInstallURL, String contextPath,
                                                 String extraClasspath, File bundleInstall, String requireTldBundle, String webXmlPath,
                                                 String defaultWebXmlPath, WebAppContext context) throws Exception
>>>>>>> c9ce3eb1
    {

        ClassLoader contextCl = Thread.currentThread().getContextClassLoader();
        String[] oldServerClasses = null;

        try
        {
          
            
            //apply any META-INF/context.xml file that is found to configure the webapp first
            applyMetaInfContextXml (contributor, context);
            
            // make sure we provide access to all the jetty bundles by going
            // through this bundle.
            OSGiWebappClassLoader composite = createWebappClassLoader(contributor);
            // configure with access to all jetty classes and also all the
            // classes
            // that the contributor gives access to.
            Thread.currentThread().setContextClassLoader(composite);

            context.setWar(baseWebappInstallURL.toString());
            context.setContextPath(contextPath);
            context.setExtraClasspath(extraClasspath);

            if (webXmlPath != null && webXmlPath.length() != 0)
            {
                File webXml = null;
                if (webXmlPath.startsWith("/") || webXmlPath.startsWith("file:/"))
                {
                    webXml = new File(webXmlPath);
                }
                else
                {
                    webXml = new File(bundleInstall, webXmlPath);
                }
                if (webXml.exists())
                {
                    context.setDescriptor(webXml.getAbsolutePath());
                }
            }

            if (defaultWebXmlPath == null || defaultWebXmlPath.length() == 0)
            {
                // use the one defined by the OSGiAppProvider.
                defaultWebXmlPath = _wrapper.getOSGiAppProvider().getDefaultsDescriptor();
            }
            if (defaultWebXmlPath != null && defaultWebXmlPath.length() != 0)
            {
                File defaultWebXml = null;
                if (defaultWebXmlPath.startsWith("/") || defaultWebXmlPath.startsWith("file:/"))
                {
                    defaultWebXml = new File(defaultWebXmlPath);
                }
                else
                {
                    defaultWebXml = new File(bundleInstall, defaultWebXmlPath);
                }
                if (defaultWebXml.exists())
                {
                    context.setDefaultsDescriptor(defaultWebXml.getAbsolutePath());
                }
            }

<<<<<<< HEAD
            //other parameters that might be defines on the OSGiAppProvider:
            context.setParentLoaderPriority(_wrapper.getOSGiAppProvider().isParentLoaderPriority());

            configureWebappClassLoader(contributor,context,composite, requireTldBundle);
            configureWebAppContext(context,contributor,requireTldBundle);

=======
            // other parameters that might be defines on the OSGiAppProvider:
            context.setParentLoaderPriority(_wrapper.getOSGiAppProvider().isParentLoaderPriority());

            configureWebappClassLoader(contributor, context, composite, requireTldBundle);
            configureWebAppContext(context, contributor, requireTldBundle);
>>>>>>> c9ce3eb1

            // @see
            // org.eclipse.jetty.webapp.JettyWebXmlConfiguration#configure(WebAppContext)
            // during initialization of the webapp all the jetty packages are
            // visible
            // through the webapp classloader.
            oldServerClasses = context.getServerClasses();
            context.setServerClasses(null);

<<<<<<< HEAD
            _wrapper.getOSGiAppProvider().addContext(contributor,pathInBundleToWebApp,context);

            //support for patch resources. ideally this should be done inside a configurator.
            List<Resource> patchResources =
                (List<Resource>)context.getAttribute(WebInfConfiguration.RESOURCE_URLS+".patch");
            if (patchResources != null)
            {
                LinkedList<Resource> resourcesPath = new LinkedList<Resource>();
                //place the patch resources at the beginning of the lookup path.
                resourcesPath.addAll(patchResources);
                //then place the ones from the host web bundle.
                Resource hostResources = context.getBaseResource();
                if (hostResources instanceof ResourceCollection)
                {
                    for (Resource re : ((ResourceCollection)hostResources).getResources())
=======
            _wrapper.getOSGiAppProvider().addContext(contributor, pathInBundleToWebApp, context);

            // support for patch resources. ideally this should be done inside a
            // configurator.
            List<Resource> patchResources = (List<Resource>) context.getAttribute(WebInfConfiguration.RESOURCE_URLS + ".patch");
            if (patchResources != null)
            {
                LinkedList<Resource> resourcesPath = new LinkedList<Resource>();
                // place the patch resources at the beginning of the lookup
                // path.
                resourcesPath.addAll(patchResources);
                // then place the ones from the host web bundle.
                Resource hostResources = context.getBaseResource();
                if (hostResources instanceof ResourceCollection)
                {
                    for (Resource re : ((ResourceCollection) hostResources).getResources())
>>>>>>> c9ce3eb1
                    {
                        resourcesPath.add(re);
                    }
                }
                else
                {
                    resourcesPath.add(hostResources);
                }

<<<<<<< HEAD
                ResourceCollection rc = new ResourceCollection(resourcesPath.toArray(
                                                                                     new Resource[resourcesPath.size()]));
=======
                ResourceCollection rc = new ResourceCollection(resourcesPath.toArray(new Resource[resourcesPath.size()]));
>>>>>>> c9ce3eb1
                context.setBaseResource(rc);
            }

            return context;
        }
        finally
        {
            if (context != null && oldServerClasses != null)
            {
                context.setServerClasses(oldServerClasses);
            }
            Thread.currentThread().setContextClassLoader(contextCl);
        }

    }

    /*
     * (non-Javadoc)
     * 
     * @see
     * org.eclipse.jetty.osgi.boot.internal.webapp.IWebBundleDeployerHelper#
     * unregister(org.eclipse.jetty.server.handler.ContextHandler)
     */
    public void unregister(ContextHandler contextHandler) throws Exception
    {
        _wrapper.getOSGiAppProvider().removeContext(contextHandler);
    }

    /*
     * (non-Javadoc)
     * 
     * @see
     * org.eclipse.jetty.osgi.boot.internal.webapp.IWebBundleDeployerHelper#
     * registerContext(org.osgi.framework.Bundle, java.lang.String,
     * java.lang.String, java.lang.String)
     */
<<<<<<< HEAD
    public ContextHandler registerContext(Bundle contributor, String contextFileRelativePath, String extraClasspath, 
                                          String overrideBundleInstallLocation, String requireTldBundle, ContextHandler handler)
    throws Exception
=======
    public ContextHandler registerContext(Bundle contributor, String contextFileRelativePath, String extraClasspath, String overrideBundleInstallLocation,
                                          String requireTldBundle, ContextHandler handler) throws Exception
>>>>>>> c9ce3eb1
    {
        File contextsHome = _wrapper.getOSGiAppProvider().getContextXmlDirAsFile();
        if (contextsHome != null)
        {
<<<<<<< HEAD
            File prodContextFile = new File(contextsHome,contributor.getSymbolicName() + "/" + contextFileRelativePath);
            if (prodContextFile.exists())
            {
                return registerContext(contributor,contextFileRelativePath,prodContextFile,extraClasspath,
                                       overrideBundleInstallLocation,requireTldBundle,handler);
            }
        }
        File rootFolder = overrideBundleInstallLocation != null
        ? Resource.newResource(overrideBundleInstallLocation).getFile()
        : BUNDLE_FILE_LOCATOR_HELPER.getBundleInstallLocation(contributor);
        File contextFile = rootFolder != null?new File(rootFolder,contextFileRelativePath):null;
=======
            File prodContextFile = new File(contextsHome, contributor.getSymbolicName() + "/" + contextFileRelativePath);
            if (prodContextFile.exists()) { return registerContext(contributor, contextFileRelativePath, prodContextFile, extraClasspath,
                                                                   overrideBundleInstallLocation, requireTldBundle, handler); }
        }
        File rootFolder = overrideBundleInstallLocation != null ? Resource.newResource(overrideBundleInstallLocation).getFile() : BUNDLE_FILE_LOCATOR_HELPER.getBundleInstallLocation(contributor);
        File contextFile = rootFolder != null ? new File(rootFolder, contextFileRelativePath) : null;
>>>>>>> c9ce3eb1
        if (contextFile != null && contextFile.exists())
        {
            return registerContext(contributor, contextFileRelativePath, contextFile, extraClasspath, overrideBundleInstallLocation, requireTldBundle, handler);
        }
        else
        {
            if (contextFileRelativePath.startsWith("./"))
            {
                contextFileRelativePath = contextFileRelativePath.substring(1);
            }
            if (!contextFileRelativePath.startsWith("/"))
            {
                contextFileRelativePath = "/" + contextFileRelativePath;
            }

            URL contextURL = contributor.getEntry(contextFileRelativePath);
            if (contextURL != null)
            {
                Resource r = Resource.newResource(contextURL);
                return registerContext(contributor, contextFileRelativePath, r.getInputStream(), extraClasspath, overrideBundleInstallLocation,
                                       requireTldBundle, handler);
            }
<<<<<<< HEAD
            throw new IllegalArgumentException("Could not find the context " + "file " + contextFileRelativePath + " for the bundle "
                                               + contributor.getSymbolicName() + (overrideBundleInstallLocation != null?" using the install location " + overrideBundleInstallLocation:""));
=======
            throw new IllegalArgumentException("Could not find the context " + "file "
                                               + contextFileRelativePath
                                               + " for the bundle "
                                               + contributor.getSymbolicName()
                                               + (overrideBundleInstallLocation != null ? " using the install location " + overrideBundleInstallLocation : ""));
>>>>>>> c9ce3eb1
        }
    }

    /**
     * This type of registration relies on jetty's complete context xml file.
     * Context encompasses jndi and all other things. This makes the definition
     * of the webapp a lot more self-contained.
     * 
     * @param webapp
     * @param contextPath
     * @param classInBundle
     * @throws Exception
     */
<<<<<<< HEAD
    private ContextHandler registerContext(Bundle contributor, String pathInBundle, File contextFile,
                                           String extraClasspath, String overrideBundleInstallLocation,
                                           String requireTldBundle, ContextHandler handler) throws Exception
                                           {
=======
    private ContextHandler registerContext(Bundle contributor, String pathInBundle, File contextFile, String extraClasspath,
                                           String overrideBundleInstallLocation, String requireTldBundle, ContextHandler handler) throws Exception
    {
>>>>>>> c9ce3eb1
        InputStream contextFileInputStream = null;
        try
        {
            contextFileInputStream = new BufferedInputStream(new FileInputStream(contextFile));
<<<<<<< HEAD
            return registerContext(contributor, pathInBundle, contextFileInputStream,
                                   extraClasspath,overrideBundleInstallLocation,requireTldBundle,handler);
=======
            return registerContext(contributor, pathInBundle, contextFileInputStream, extraClasspath, overrideBundleInstallLocation, requireTldBundle, handler);
>>>>>>> c9ce3eb1
        }
        finally
        {
            IO.close(contextFileInputStream);
        }
                                           }

    /**
     * @param contributor
     * @param contextFileInputStream
     * @return The ContextHandler created and registered or null if it did not
     *         happen.
     * @throws Exception
     */
<<<<<<< HEAD
    private ContextHandler registerContext(Bundle contributor,
                                           String pathInsideBundle, InputStream contextFileInputStream,
                                           String extraClasspath, String overrideBundleInstallLocation,
                                           String requireTldBundle, ContextHandler handler)
    throws Exception
=======
    private ContextHandler registerContext(Bundle contributor, String pathInsideBundle, InputStream contextFileInputStream, String extraClasspath,
                                           String overrideBundleInstallLocation, String requireTldBundle, ContextHandler handler) throws Exception
>>>>>>> c9ce3eb1
    {
        ClassLoader contextCl = Thread.currentThread().getContextClassLoader();
        String[] oldServerClasses = null;
        WebAppContext webAppContext = null;
        try
        {
            // make sure we provide access to all the jetty bundles by going
            // through this bundle.
            OSGiWebappClassLoader composite = createWebappClassLoader(contributor);
            // configure with access to all jetty classes and also all the
            // classes
            // that the contributor gives access to.
            Thread.currentThread().setContextClassLoader(composite);
<<<<<<< HEAD
            ContextHandler context = createContextHandler(handler, contributor,
                                                          contextFileInputStream,extraClasspath,
                                                          overrideBundleInstallLocation,requireTldBundle);
            if (context == null)
            {
=======
            ContextHandler context = createContextHandler(handler, contributor, contextFileInputStream, extraClasspath, overrideBundleInstallLocation,
                                                          requireTldBundle);
            if (context == null) 
            { 
>>>>>>> c9ce3eb1
                return null;// did not happen
            }

            // ok now register this webapp. we checked when we started jetty
            // that there
            // was at least one such handler for webapps.
<<<<<<< HEAD
            //the actual registration must happen via the new Deployment API.
            //            _ctxtHandler.addHandler(context);
=======
            // the actual registration must happen via the new Deployment API.
            // _ctxtHandler.addHandler(context);
>>>>>>> c9ce3eb1

            configureWebappClassLoader(contributor, context, composite, requireTldBundle);
            if (context instanceof WebAppContext)
            {
                webAppContext = (WebAppContext) context;
                // @see
                // org.eclipse.jetty.webapp.JettyWebXmlConfiguration#configure(WebAppContext)
                oldServerClasses = webAppContext.getServerClasses();
                webAppContext.setServerClasses(null);
            }
            _wrapper.getOSGiAppProvider().addContext(contributor, pathInsideBundle, context);
            return context;
        }
        finally
        {
            if (webAppContext != null)
            {
                webAppContext.setServerClasses(oldServerClasses);
            }
            Thread.currentThread().setContextClassLoader(contextCl);
        }

    }

    /**
     * Applies the properties of WebAppDeployer as defined in jetty.xml.
     * 
     * @see {WebAppDeployer#scan} around the comment
     *      <code>// configure it</code>
     */
<<<<<<< HEAD
    protected void configureWebAppContext(ContextHandler wah, Bundle contributor,
                                          String requireTldBundle) throws IOException
                                          {
        // rfc66
        wah.setAttribute(OSGiWebappConstants.RFC66_OSGI_BUNDLE_CONTEXT,contributor.getBundleContext());

        //spring-dm-1.2.1 looks for the BundleContext as a different attribute.
        //not a spec... but if we want to support 
        //org.springframework.osgi.web.context.support.OsgiBundleXmlWebApplicationContext
        //then we need to do this to:
        wah.setAttribute("org.springframework.osgi.web." + BundleContext.class.getName(),
                         contributor.getBundleContext());

        //also pass the bundle directly. sometimes a bundle does not have a bundlecontext.
        //it is still useful to have access to the Bundle from the servlet context.
        wah.setAttribute(OSGiWebappConstants.JETTY_OSGI_BUNDLE, contributor);

        //pass the value of the require tld bundle so that the TagLibOSGiConfiguration
        //can pick it up.
        wah.setAttribute(OSGiWebappConstants.REQUIRE_TLD_BUNDLE, requireTldBundle);

        if (wah instanceof WebAppContext)
        {
            if (_wrapper.getOSGiAppProvider().getConfigurationClasses() != null)
            {
                ((WebAppContext)wah).setConfigurationClasses(_wrapper.getOSGiAppProvider().getConfigurationClasses());
            }
        }

=======
    protected void configureWebAppContext(ContextHandler wah, Bundle contributor, String requireTldBundle) throws IOException
    {
        // rfc66
        wah.setAttribute(OSGiWebappConstants.RFC66_OSGI_BUNDLE_CONTEXT, contributor.getBundleContext());

        // spring-dm-1.2.1 looks for the BundleContext as a different attribute.
        // not a spec... but if we want to support
        // org.springframework.osgi.web.context.support.OsgiBundleXmlWebApplicationContext
        // then we need to do this to:
        wah.setAttribute("org.springframework.osgi.web." + BundleContext.class.getName(), contributor.getBundleContext());

        // also pass the bundle directly. sometimes a bundle does not have a
        // bundlecontext.
        // it is still useful to have access to the Bundle from the servlet
        // context.
        wah.setAttribute(OSGiWebappConstants.JETTY_OSGI_BUNDLE, contributor);

        // pass the value of the require tld bundle so that the
        // TagLibOSGiConfiguration
        // can pick it up.
        wah.setAttribute(OSGiWebappConstants.REQUIRE_TLD_BUNDLE, requireTldBundle);

>>>>>>> c9ce3eb1
        Bundle[] fragments = PackageAdminServiceTracker.INSTANCE.getFragmentsAndRequiredBundles(contributor);
        if (fragments != null && fragments.length != 0)
        {
            // sorted extra resource base found in the fragments.
            // the resources are either overriding the resourcebase found in the
            // web-bundle
            // or appended.
            // amongst each resource we sort them according to the alphabetical
            // order
            // of the name of the internal folder and the symbolic name of the
            // fragment.
            // this is useful to make sure that the lookup path of those
            // resource base defined by fragments is always the same.
            // This natural order could be abused to define the order in which
            // the base resources are
            // looked up.
            TreeMap<String, Resource> patchResourcesPath = new TreeMap<String, Resource>();
            TreeMap<String, Resource> appendedResourcesPath = new TreeMap<String, Resource>();
            for (Bundle frag : fragments)
            {
                String fragFolder = (String) frag.getHeaders().get(OSGiWebappConstants.JETTY_WAR_FRAGMENT_FOLDER_PATH);
                String patchFragFolder = (String) frag.getHeaders().get(OSGiWebappConstants.JETTY_WAR_PATCH_FRAGMENT_FOLDER_PATH);
                if (fragFolder != null)
                {
                    URL fragUrl = frag.getEntry(fragFolder);
<<<<<<< HEAD
                    if (fragUrl == null)
                    {
                        throw new IllegalArgumentException("Unable to locate " + fragFolder + " inside "
                                                           + " the fragment '" + frag.getSymbolicName() + "'");
                    }
=======
                    if (fragUrl == null) { throw new IllegalArgumentException("Unable to locate " + fragFolder
                                                                              + " inside "
                                                                              + " the fragment '"
                                                                              + frag.getSymbolicName()
                                                                              + "'"); }
>>>>>>> c9ce3eb1
                    fragUrl = DefaultFileLocatorHelper.getLocalURL(fragUrl);
                    String key = fragFolder.startsWith("/") ? fragFolder.substring(1) : fragFolder;
                    appendedResourcesPath.put(key + ";" + frag.getSymbolicName(), Resource.newResource(fragUrl));
                }
                if (patchFragFolder != null)
                {
                    URL patchFragUrl = frag.getEntry(patchFragFolder);
<<<<<<< HEAD
                    if (patchFragUrl == null)
                    {
                        throw new IllegalArgumentException("Unable to locate " + patchFragUrl + " inside "
                                                           + " the fragment '" + frag.getSymbolicName() + "'");
                    }
=======
                    if (patchFragUrl == null) { throw new IllegalArgumentException("Unable to locate " + patchFragUrl
                                                                                   + " inside "
                                                                                   + " the fragment '"
                                                                                   + frag.getSymbolicName()
                                                                                   + "'"); }
>>>>>>> c9ce3eb1
                    patchFragUrl = DefaultFileLocatorHelper.getLocalURL(patchFragUrl);
                    String key = patchFragFolder.startsWith("/") ? patchFragFolder.substring(1) : patchFragFolder;
                    patchResourcesPath.put(key + ";" + frag.getSymbolicName(), Resource.newResource(patchFragUrl));
                }
            }
            if (!appendedResourcesPath.isEmpty())
            {
                wah.setAttribute(WebInfConfiguration.RESOURCE_URLS, new ArrayList<Resource>(appendedResourcesPath.values()));
            }
            if (!patchResourcesPath.isEmpty())
            {
                wah.setAttribute(WebInfConfiguration.RESOURCE_URLS + ".patch", new ArrayList<Resource>(patchResourcesPath.values()));
            }

            if (wah instanceof WebAppContext)
            {
<<<<<<< HEAD
                //This is the equivalent of what MetaInfConfiguration does. For OSGi bundles without the JarScanner
                WebAppContext webappCtxt = (WebAppContext)wah;
                //take care of the web-fragments, meta-inf resources and tld resources:
                //similar to what MetaInfConfiguration does.
                List<Resource> frags = (List<Resource>)wah.getAttribute(FragmentConfiguration.FRAGMENT_RESOURCES);
                List<Resource> resfrags = (List<Resource>)wah.getAttribute(WebInfConfiguration.RESOURCE_URLS);
                List<Resource> tldfrags = (List<Resource>)wah.getAttribute(TagLibConfiguration.TLD_RESOURCES);
=======
                // This is the equivalent of what MetaInfConfiguration does. For
                // OSGi bundles without the JarScanner
                WebAppContext webappCtxt = (WebAppContext) wah;
                // take care of the web-fragments, meta-inf resources and tld
                // resources:
                // similar to what MetaInfConfiguration does.
                List<Resource> frags = (List<Resource>) wah.getAttribute(FragmentConfiguration.FRAGMENT_RESOURCES);
                List<Resource> resfrags = (List<Resource>) wah.getAttribute(WebInfConfiguration.RESOURCE_URLS);
                List<Resource> tldfrags = (List<Resource>) wah.getAttribute(TagLibConfiguration.TLD_RESOURCES);
>>>>>>> c9ce3eb1
                for (Bundle frag : fragments)
                {
                    URL webFrag = frag.getEntry("/META-INF/web-fragment.xml");
                    Enumeration<URL> resEnum = frag.findEntries("/META-INF/resources", "*", true);
                    Enumeration<URL> tldEnum = frag.findEntries("/META-INF", "*.tld", false);
<<<<<<< HEAD
                    if (webFrag != null || (resEnum != null && resEnum.hasMoreElements())
                            || (tldEnum != null && tldEnum.hasMoreElements()))
=======
                    if (webFrag != null || (resEnum != null && resEnum.hasMoreElements()) || (tldEnum != null && tldEnum.hasMoreElements()))
>>>>>>> c9ce3eb1
                    {
                        try
                        {
                            File fragFile = BUNDLE_FILE_LOCATOR_HELPER.getBundleInstallLocation(frag);
<<<<<<< HEAD
                            //add it to the webinf jars collection:
                            //no need to check that it was not there yet: it was not there yet for sure.
=======
                            // add it to the webinf jars collection:
                            // no need to check that it was not there yet: it
                            // was not there yet for sure.
>>>>>>> c9ce3eb1
                            Resource fragFileAsResource = Resource.newResource(fragFile.toURI());
                            webappCtxt.getMetaData().addWebInfJar(fragFileAsResource);

                            if (webFrag != null)
                            {
                                if (frags == null)
                                {
                                    frags = new ArrayList<Resource>();
                                    wah.setAttribute(FragmentConfiguration.FRAGMENT_RESOURCES, frags);
                                }
                                frags.add(fragFileAsResource);
                            }
                            if (resEnum != null && resEnum.hasMoreElements())
                            {
                                URL resourcesEntry = frag.getEntry("/META-INF/resources/");
                                if (resourcesEntry == null)
                                {
<<<<<<< HEAD
                                    //probably we found some fragments to a bundle.
                                    //those are already contributed.
                                    //so we skip this.
=======
                                    // probably we found some fragments to a
                                    // bundle.
                                    // those are already contributed.
                                    // so we skip this.
>>>>>>> c9ce3eb1
                                }
                                else
                                {
                                    if (resfrags == null)
                                    {
                                        resfrags = new ArrayList<Resource>();
                                        wah.setAttribute(WebInfConfiguration.RESOURCE_URLS, resfrags);
                                    }
<<<<<<< HEAD
                                    resfrags.add(Resource.newResource(
                                                                      DefaultFileLocatorHelper.getLocalURL(resourcesEntry)));
=======
                                    resfrags.add(Resource.newResource(DefaultFileLocatorHelper.getLocalURL(resourcesEntry)));
>>>>>>> c9ce3eb1
                                }
                            }
                            if (tldEnum != null && tldEnum.hasMoreElements())
                            {
                                if (tldfrags == null)
                                {
                                    tldfrags = new ArrayList<Resource>();
                                    wah.setAttribute(TagLibConfiguration.TLD_RESOURCES, tldfrags);
                                }
                                while (tldEnum.hasMoreElements())
                                {
<<<<<<< HEAD
                                    URL tldUrl = tldEnum.nextElement();	                            
                                    tldfrags.add(Resource.newResource(
                                                                      DefaultFileLocatorHelper.getLocalURL(tldUrl)));
=======
                                    URL tldUrl = tldEnum.nextElement();
                                    tldfrags.add(Resource.newResource(DefaultFileLocatorHelper.getLocalURL(tldUrl)));
>>>>>>> c9ce3eb1
                                }
                            }
                        }
                        catch (Exception e)
                        {
<<<<<<< HEAD
                            __logger.warn("Unable to locate the bundle " + frag.getBundleId(),e);
                        }
                    }
                }
            }
        }


                                          }
=======
                            __logger.warn("Unable to locate the bundle " + frag.getBundleId(), e);
                        }
                    }
                }
            }
        }

    }
>>>>>>> c9ce3eb1

    /**
     * @See {@link ContextDeployer#scan}
     * @param contextFile
     * @return
     */
<<<<<<< HEAD
    protected ContextHandler createContextHandler(ContextHandler handlerToConfigure,
                                                  Bundle bundle, File contextFile, String extraClasspath,
=======
    protected ContextHandler createContextHandler(ContextHandler handlerToConfigure, Bundle bundle, File contextFile, String extraClasspath,
>>>>>>> c9ce3eb1
                                                  String overrideBundleInstallLocation, String requireTldBundle)
    {
        try
        {
<<<<<<< HEAD
            return createContextHandler(handlerToConfigure,bundle,
                                        new BufferedInputStream(new FileInputStream(contextFile)),
                                        extraClasspath,overrideBundleInstallLocation,requireTldBundle);
=======
            return createContextHandler(handlerToConfigure, bundle, new BufferedInputStream(new FileInputStream(contextFile)), extraClasspath,
                                        overrideBundleInstallLocation, requireTldBundle);
>>>>>>> c9ce3eb1
        }
        catch (FileNotFoundException e)
        {
            __logger.warn(e);
        }
        return null;
    }

    /**
     * @See {@link ContextDeployer#scan}
     * @param contextFile
     * @return
     */
    @SuppressWarnings("unchecked")
<<<<<<< HEAD
    protected ContextHandler createContextHandler(ContextHandler handlerToConfigure,
                                                  Bundle bundle, InputStream contextInputStream, String extraClasspath,
=======
    protected ContextHandler createContextHandler(ContextHandler handlerToConfigure, Bundle bundle, InputStream contextInputStream, String extraClasspath,
>>>>>>> c9ce3eb1
                                                  String overrideBundleInstallLocation, String requireTldBundle)
    {
        /*
         * Do something identical to what the ContextProvider would have done:
         * XmlConfiguration xmlConfiguration=new
         * XmlConfiguration(resource.getURL()); HashMap properties = new
         * HashMap(); properties.put("Server", _contexts.getServer()); if
         * (_configMgr!=null) properties.putAll(_configMgr.getProperties());
         * 
         * xmlConfiguration.setProperties(properties); ContextHandler
         * context=(ContextHandler)xmlConfiguration.configure();
         * context.setAttributes(new AttributesMap(_contextAttributes));
         */
        try
        {
            XmlConfiguration xmlConfiguration = new XmlConfiguration(contextInputStream);
            HashMap properties = new HashMap();
<<<<<<< HEAD
            properties.put("Server",_wrapper.getServer());
=======
            properties.put("Server", _wrapper.getServer());
>>>>>>> c9ce3eb1

            // insert the bundle's location as a property.
            setThisBundleHomeProperty(bundle, properties, overrideBundleInstallLocation);
            xmlConfiguration.getProperties().putAll(properties);

            ContextHandler context = null;
            if (handlerToConfigure == null)
            {
                context = (ContextHandler) xmlConfiguration.configure();
            }
            else
            {
                xmlConfiguration.configure(handlerToConfigure);
                context = handlerToConfigure;
            }

            if (context instanceof WebAppContext)
            {
                ((WebAppContext) context).setExtraClasspath(extraClasspath);
                ((WebAppContext) context).setParentLoaderPriority(_wrapper.getOSGiAppProvider().isParentLoaderPriority());
                if (_wrapper.getOSGiAppProvider().getDefaultsDescriptor() != null && _wrapper.getOSGiAppProvider().getDefaultsDescriptor().length() != 0)
                {
                    ((WebAppContext) context).setDefaultsDescriptor(_wrapper.getOSGiAppProvider().getDefaultsDescriptor());
                }
            }

            configureWebAppContext(context, bundle, requireTldBundle);
            return context;
        }
        catch (FileNotFoundException e)
        {
            return null;
        }
        catch (SAXException e)
        {
            __logger.warn(e);
        }
        catch (IOException e)
        {
            __logger.warn(e);
        }
        catch (Throwable e)
        {
            __logger.warn(e);
        }
        finally
        {
            IO.close(contextInputStream);
        }
        return null;
    }

    /**
     * Configure a classloader onto the context. If the context is a
     * WebAppContext, build a WebAppClassLoader that has access to all the jetty
     * classes thanks to the classloader of the JettyBootStrapper bundle and
     * also has access to the classloader of the bundle that defines this
     * context.
     * <p>
     * If the context is not a WebAppContext, same but with a simpler
     * URLClassLoader. Note that the URLClassLoader is pretty much fake: it
     * delegate all actual classloading to the parent classloaders.
     * </p>
     * <p>
     * The URL[] returned by the URLClassLoader create contained specifically
     * the jars that some j2ee tools expect and look into. For example the jars
     * that contain tld files for jasper's jstl support.
     * </p>
     * <p>
     * Also as the jars in the lib folder and the classes in the classes folder
     * might already be in the OSGi classloader we filter them out of the
     * WebAppClassLoader
     * </p>
     * 
     * @param context
     * @param contributor
     * @param webapp
     * @param contextPath
     * @param classInBundle
     * @throws Exception
     */
    protected void configureWebappClassLoader(Bundle contributor, ContextHandler context, OSGiWebappClassLoader webappClassLoader, String requireTldBundle) throws Exception
    {
        if (context instanceof WebAppContext)
        {
            WebAppContext webappCtxt = (WebAppContext) context;
            context.setClassLoader(webappClassLoader);
            webappClassLoader.setWebappContext(webappCtxt);

            String pathsToRequiredBundles = getPathsToRequiredBundles(context, requireTldBundle);
            if (pathsToRequiredBundles != null) webappClassLoader.addClassPath(pathsToRequiredBundles);
        }
        else
        {
            context.setClassLoader(webappClassLoader);
        }
    }

    /**
     * No matter what the type of webapp, we create a WebappClassLoader.
     */
    protected OSGiWebappClassLoader createWebappClassLoader(Bundle contributor) throws Exception
    {
        // we use a temporary WebAppContext object.
        // if this is a real webapp we will set it on it a bit later: once we
        // know.
<<<<<<< HEAD
        OSGiWebappClassLoader webappClassLoader = new OSGiWebappClassLoader(
                                                                            _wrapper.getParentClassLoaderForWebapps(),new WebAppContext(),contributor,BUNDLE_CLASS_LOADER_HELPER);
        /* DEBUG
        try {
        Class c = webappClassLoader.loadClass("org.glassfish.jsp.api.ResourceInjector");
        System.err.println("LOADED org.glassfish.jsp.api.ResourceInjector from "+c.getClassLoader());
        }
        catch (Exception e) {e.printStackTrace();}
        try {
            Class c = webappClassLoader.loadClass("org.apache.jasper.xmlparser.ParserUtils");
            System.err.println("LOADED org.apache.jasper.xmlparser.ParserUtils from "+c.getClassLoader());
            }
            catch (Exception e) {e.printStackTrace();}
         */
=======
        OSGiWebappClassLoader webappClassLoader = new OSGiWebappClassLoader(_wrapper.getParentClassLoaderForWebapps(), new WebAppContext(), contributor,
                                                                            BUNDLE_CLASS_LOADER_HELPER);
>>>>>>> c9ce3eb1
        return webappClassLoader;
    }

    
    protected void applyMetaInfContextXml (Bundle bundle, ContextHandler contextHandler)
    throws Exception
    {
        if (bundle == null)
            return;
        if (contextHandler == null)
            return;

        ClassLoader cl = Thread.currentThread().getContextClassLoader();
        __logger.info("Context classloader = "+cl);
        try
        {
            Thread.currentThread().setContextClassLoader(_wrapper.getParentClassLoaderForWebapps());

            //find if there is a META-INF/context.xml file
            URL contextXmlUrl = bundle.getEntry("/META-INF/jetty-webapp-context.xml");
            if (contextXmlUrl == null)
                return;

            //Apply it just as the standard jetty ContextProvider would do
            __logger.info("Applying "+contextXmlUrl+" to "+contextHandler);

            XmlConfiguration xmlConfiguration = new XmlConfiguration(contextXmlUrl);
            HashMap properties = new HashMap();
            properties.put("Server", _wrapper.getServer());
            xmlConfiguration.getProperties().putAll(properties);
            xmlConfiguration.configure(contextHandler);
        }
        finally
        {
            Thread.currentThread().setContextClassLoader(cl);
        }
    }
    
    
    
    /**
     * Set the property &quot;this.bundle.install&quot; to point to the location
     * of the bundle. Useful when <SystemProperty name="this.bundle.home"/> is
     * used.
     */
    private void setThisBundleHomeProperty(Bundle bundle, HashMap<String, Object> properties, String overrideBundleInstallLocation)
    {
        try
        {
<<<<<<< HEAD
            File location = overrideBundleInstallLocation != null?new File(overrideBundleInstallLocation):BUNDLE_FILE_LOCATOR_HELPER
                                                                 .getBundleInstallLocation(bundle);
            properties.put("this.bundle.install",location.getCanonicalPath());
            properties.put("this.bundle.install.url",bundle.getEntry("/").toString());
=======
            File location = overrideBundleInstallLocation != null ? new File(overrideBundleInstallLocation) : BUNDLE_FILE_LOCATOR_HELPER.getBundleInstallLocation(bundle);
            properties.put("this.bundle.install", location.getCanonicalPath());
            properties.put("this.bundle.install.url", bundle.getEntry("/").toString());
>>>>>>> c9ce3eb1
        }
        catch (Throwable t)
        {
            __logger.warn("Unable to set 'this.bundle.install' " + " for the bundle " + bundle.getSymbolicName(), t);
        }
    }

<<<<<<< HEAD

    private String getPathsToRequiredBundles (ContextHandler context, String requireTldBundle) throws Exception
=======
    private String getPathsToRequiredBundles(ContextHandler context, String requireTldBundle) throws Exception
>>>>>>> c9ce3eb1
    {
        if (requireTldBundle == null) return null;

        StringBuilder paths = new StringBuilder();
        Bundle bundle = (Bundle) context.getAttribute(OSGiWebappConstants.JETTY_OSGI_BUNDLE);
        PackageAdmin packAdmin = getBundleAdmin();
        DefaultFileLocatorHelper fileLocatorHelper = new DefaultFileLocatorHelper();

        String[] symbNames = requireTldBundle.split(", ");

        for (String symbName : symbNames)
        {
            Bundle[] bs = packAdmin.getBundles(symbName, null);
            if (bs == null || bs.length == 0) { throw new IllegalArgumentException("Unable to locate the bundle '" + symbName
                                                                                   + "' specified in the "
                                                                                   + OSGiWebappConstants.REQUIRE_TLD_BUNDLE
                                                                                   + " of the manifest of "
                                                                                   + bundle.getSymbolicName()); }

<<<<<<< HEAD

=======
>>>>>>> c9ce3eb1
            File f = fileLocatorHelper.getBundleInstallLocation(bs[0]);
            if (paths.length() > 0) 
                paths.append(", ");
<<<<<<< HEAD
=======
            __logger.debug("getPathsToRequiredBundles: bundle path=" + bs[0].getLocation() + " uri=" + f.toURI());
>>>>>>> c9ce3eb1
            paths.append(f.toURI().toURL().toString());
        }

        return paths.toString();
    }

    private PackageAdmin getBundleAdmin()
    {
        Bundle bootBundle = ((BundleReference) OSGiWebappConstants.class.getClassLoader()).getBundle();
        ServiceTracker serviceTracker = new ServiceTracker(bootBundle.getBundleContext(), PackageAdmin.class.getName(), null);
        serviceTracker.open();

        return (PackageAdmin) serviceTracker.getService();
    }

<<<<<<< HEAD

}
=======
}
>>>>>>> c9ce3eb1
<|MERGE_RESOLUTION|>--- conflicted
+++ resolved
@@ -165,23 +165,12 @@
      * @return The contexthandler created and started
      * @throws Exception
      */
-<<<<<<< HEAD
-    public WebAppContext registerWebapplication(Bundle bundle,
-                                                String webappFolderPath, String contextPath, String extraClasspath,
-                                                String overrideBundleInstallLocation,
-                                                String requireTldBundle, String webXmlPath,
-                                                String defaultWebXmlPath, WebAppContext webAppContext) throws Exception
-                                                {
-        File bundleInstall = overrideBundleInstallLocation == null?BUNDLE_FILE_LOCATOR_HELPER.getBundleInstallLocation(bundle):new File(
-                                                                                                                                        overrideBundleInstallLocation);
-=======
     public WebAppContext registerWebapplication(Bundle bundle, String webappFolderPath, String contextPath, String extraClasspath,
                                                 String overrideBundleInstallLocation, String requireTldBundle, String webXmlPath, String defaultWebXmlPath,
                                                 WebAppContext webAppContext) throws Exception
     {
         File bundleInstall = overrideBundleInstallLocation == null ? BUNDLE_FILE_LOCATOR_HELPER.getBundleInstallLocation(bundle) : new File(
                                                                                                                                             overrideBundleInstallLocation);
->>>>>>> c9ce3eb1
         File webapp = null;
         URL baseWebappInstallURL = null;
 
@@ -208,36 +197,15 @@
         {
             webapp = bundleInstall;
         }
-<<<<<<< HEAD
-        if (baseWebappInstallURL == null && (webapp == null || !webapp.exists()))
-        {
-            throw new IllegalArgumentException("Unable to locate " + webappFolderPath + " inside "
-                                               + (bundleInstall != null?bundleInstall.getAbsolutePath():"unlocated bundle '" + bundle.getSymbolicName() + "'"));
-        }
-=======
         if (baseWebappInstallURL == null && (webapp == null || !webapp.exists())) { throw new IllegalArgumentException(
                                                                                                                        "Unable to locate " + webappFolderPath
                                                                                                                                + " inside "
                                                                                                                                + (bundleInstall != null ? bundleInstall.getAbsolutePath() : "unlocated bundle '" + bundle.getSymbolicName()
                                                                                                                                                                                             + "'")); }
->>>>>>> c9ce3eb1
         if (baseWebappInstallURL == null && webapp != null)
         {
             baseWebappInstallURL = webapp.toURI().toURL();
         }
-<<<<<<< HEAD
-        return registerWebapplication(bundle,webappFolderPath,baseWebappInstallURL,contextPath,
-                                      extraClasspath,bundleInstall,requireTldBundle,webXmlPath,defaultWebXmlPath,webAppContext);
-                                                }
-
-    /* (non-Javadoc)
-     * @see org.eclipse.jetty.osgi.boot.internal.webapp.IWebBundleDeployerHelper#registerWebapplication(org.osgi.framework.Bundle, java.lang.String, java.io.File, java.lang.String, java.lang.String, java.io.File, java.lang.String, java.lang.String)
-     */
-    private WebAppContext registerWebapplication(Bundle contributor, String pathInBundleToWebApp,
-                                                 URL baseWebappInstallURL, String contextPath, String extraClasspath, File bundleInstall,
-                                                 String requireTldBundle, String webXmlPath, String defaultWebXmlPath, WebAppContext context)
-    throws Exception
-=======
         return registerWebapplication(bundle, webappFolderPath, baseWebappInstallURL, contextPath, extraClasspath, bundleInstall, requireTldBundle, webXmlPath,
                                       defaultWebXmlPath, webAppContext);
     }
@@ -254,7 +222,6 @@
     private WebAppContext registerWebapplication(Bundle contributor, String pathInBundleToWebApp, URL baseWebappInstallURL, String contextPath,
                                                  String extraClasspath, File bundleInstall, String requireTldBundle, String webXmlPath,
                                                  String defaultWebXmlPath, WebAppContext context) throws Exception
->>>>>>> c9ce3eb1
     {
 
         ClassLoader contextCl = Thread.currentThread().getContextClassLoader();
@@ -318,20 +285,11 @@
                 }
             }
 
-<<<<<<< HEAD
-            //other parameters that might be defines on the OSGiAppProvider:
-            context.setParentLoaderPriority(_wrapper.getOSGiAppProvider().isParentLoaderPriority());
-
-            configureWebappClassLoader(contributor,context,composite, requireTldBundle);
-            configureWebAppContext(context,contributor,requireTldBundle);
-
-=======
             // other parameters that might be defines on the OSGiAppProvider:
             context.setParentLoaderPriority(_wrapper.getOSGiAppProvider().isParentLoaderPriority());
 
             configureWebappClassLoader(contributor, context, composite, requireTldBundle);
             configureWebAppContext(context, contributor, requireTldBundle);
->>>>>>> c9ce3eb1
 
             // @see
             // org.eclipse.jetty.webapp.JettyWebXmlConfiguration#configure(WebAppContext)
@@ -341,23 +299,6 @@
             oldServerClasses = context.getServerClasses();
             context.setServerClasses(null);
 
-<<<<<<< HEAD
-            _wrapper.getOSGiAppProvider().addContext(contributor,pathInBundleToWebApp,context);
-
-            //support for patch resources. ideally this should be done inside a configurator.
-            List<Resource> patchResources =
-                (List<Resource>)context.getAttribute(WebInfConfiguration.RESOURCE_URLS+".patch");
-            if (patchResources != null)
-            {
-                LinkedList<Resource> resourcesPath = new LinkedList<Resource>();
-                //place the patch resources at the beginning of the lookup path.
-                resourcesPath.addAll(patchResources);
-                //then place the ones from the host web bundle.
-                Resource hostResources = context.getBaseResource();
-                if (hostResources instanceof ResourceCollection)
-                {
-                    for (Resource re : ((ResourceCollection)hostResources).getResources())
-=======
             _wrapper.getOSGiAppProvider().addContext(contributor, pathInBundleToWebApp, context);
 
             // support for patch resources. ideally this should be done inside a
@@ -374,7 +315,6 @@
                 if (hostResources instanceof ResourceCollection)
                 {
                     for (Resource re : ((ResourceCollection) hostResources).getResources())
->>>>>>> c9ce3eb1
                     {
                         resourcesPath.add(re);
                     }
@@ -384,12 +324,7 @@
                     resourcesPath.add(hostResources);
                 }
 
-<<<<<<< HEAD
-                ResourceCollection rc = new ResourceCollection(resourcesPath.toArray(
-                                                                                     new Resource[resourcesPath.size()]));
-=======
                 ResourceCollection rc = new ResourceCollection(resourcesPath.toArray(new Resource[resourcesPath.size()]));
->>>>>>> c9ce3eb1
                 context.setBaseResource(rc);
             }
 
@@ -426,38 +361,18 @@
      * registerContext(org.osgi.framework.Bundle, java.lang.String,
      * java.lang.String, java.lang.String)
      */
-<<<<<<< HEAD
-    public ContextHandler registerContext(Bundle contributor, String contextFileRelativePath, String extraClasspath, 
-                                          String overrideBundleInstallLocation, String requireTldBundle, ContextHandler handler)
-    throws Exception
-=======
     public ContextHandler registerContext(Bundle contributor, String contextFileRelativePath, String extraClasspath, String overrideBundleInstallLocation,
                                           String requireTldBundle, ContextHandler handler) throws Exception
->>>>>>> c9ce3eb1
     {
         File contextsHome = _wrapper.getOSGiAppProvider().getContextXmlDirAsFile();
         if (contextsHome != null)
         {
-<<<<<<< HEAD
-            File prodContextFile = new File(contextsHome,contributor.getSymbolicName() + "/" + contextFileRelativePath);
-            if (prodContextFile.exists())
-            {
-                return registerContext(contributor,contextFileRelativePath,prodContextFile,extraClasspath,
-                                       overrideBundleInstallLocation,requireTldBundle,handler);
-            }
-        }
-        File rootFolder = overrideBundleInstallLocation != null
-        ? Resource.newResource(overrideBundleInstallLocation).getFile()
-        : BUNDLE_FILE_LOCATOR_HELPER.getBundleInstallLocation(contributor);
-        File contextFile = rootFolder != null?new File(rootFolder,contextFileRelativePath):null;
-=======
             File prodContextFile = new File(contextsHome, contributor.getSymbolicName() + "/" + contextFileRelativePath);
             if (prodContextFile.exists()) { return registerContext(contributor, contextFileRelativePath, prodContextFile, extraClasspath,
                                                                    overrideBundleInstallLocation, requireTldBundle, handler); }
         }
         File rootFolder = overrideBundleInstallLocation != null ? Resource.newResource(overrideBundleInstallLocation).getFile() : BUNDLE_FILE_LOCATOR_HELPER.getBundleInstallLocation(contributor);
         File contextFile = rootFolder != null ? new File(rootFolder, contextFileRelativePath) : null;
->>>>>>> c9ce3eb1
         if (contextFile != null && contextFile.exists())
         {
             return registerContext(contributor, contextFileRelativePath, contextFile, extraClasspath, overrideBundleInstallLocation, requireTldBundle, handler);
@@ -480,16 +395,11 @@
                 return registerContext(contributor, contextFileRelativePath, r.getInputStream(), extraClasspath, overrideBundleInstallLocation,
                                        requireTldBundle, handler);
             }
-<<<<<<< HEAD
-            throw new IllegalArgumentException("Could not find the context " + "file " + contextFileRelativePath + " for the bundle "
-                                               + contributor.getSymbolicName() + (overrideBundleInstallLocation != null?" using the install location " + overrideBundleInstallLocation:""));
-=======
             throw new IllegalArgumentException("Could not find the context " + "file "
                                                + contextFileRelativePath
                                                + " for the bundle "
                                                + contributor.getSymbolicName()
                                                + (overrideBundleInstallLocation != null ? " using the install location " + overrideBundleInstallLocation : ""));
->>>>>>> c9ce3eb1
         }
     }
 
@@ -503,26 +413,14 @@
      * @param classInBundle
      * @throws Exception
      */
-<<<<<<< HEAD
-    private ContextHandler registerContext(Bundle contributor, String pathInBundle, File contextFile,
-                                           String extraClasspath, String overrideBundleInstallLocation,
-                                           String requireTldBundle, ContextHandler handler) throws Exception
-                                           {
-=======
     private ContextHandler registerContext(Bundle contributor, String pathInBundle, File contextFile, String extraClasspath,
                                            String overrideBundleInstallLocation, String requireTldBundle, ContextHandler handler) throws Exception
     {
->>>>>>> c9ce3eb1
         InputStream contextFileInputStream = null;
         try
         {
             contextFileInputStream = new BufferedInputStream(new FileInputStream(contextFile));
-<<<<<<< HEAD
-            return registerContext(contributor, pathInBundle, contextFileInputStream,
-                                   extraClasspath,overrideBundleInstallLocation,requireTldBundle,handler);
-=======
             return registerContext(contributor, pathInBundle, contextFileInputStream, extraClasspath, overrideBundleInstallLocation, requireTldBundle, handler);
->>>>>>> c9ce3eb1
         }
         finally
         {
@@ -537,16 +435,8 @@
      *         happen.
      * @throws Exception
      */
-<<<<<<< HEAD
-    private ContextHandler registerContext(Bundle contributor,
-                                           String pathInsideBundle, InputStream contextFileInputStream,
-                                           String extraClasspath, String overrideBundleInstallLocation,
-                                           String requireTldBundle, ContextHandler handler)
-    throws Exception
-=======
     private ContextHandler registerContext(Bundle contributor, String pathInsideBundle, InputStream contextFileInputStream, String extraClasspath,
                                            String overrideBundleInstallLocation, String requireTldBundle, ContextHandler handler) throws Exception
->>>>>>> c9ce3eb1
     {
         ClassLoader contextCl = Thread.currentThread().getContextClassLoader();
         String[] oldServerClasses = null;
@@ -560,31 +450,18 @@
             // classes
             // that the contributor gives access to.
             Thread.currentThread().setContextClassLoader(composite);
-<<<<<<< HEAD
-            ContextHandler context = createContextHandler(handler, contributor,
-                                                          contextFileInputStream,extraClasspath,
-                                                          overrideBundleInstallLocation,requireTldBundle);
-            if (context == null)
-            {
-=======
             ContextHandler context = createContextHandler(handler, contributor, contextFileInputStream, extraClasspath, overrideBundleInstallLocation,
                                                           requireTldBundle);
             if (context == null) 
             { 
->>>>>>> c9ce3eb1
                 return null;// did not happen
             }
 
             // ok now register this webapp. we checked when we started jetty
             // that there
             // was at least one such handler for webapps.
-<<<<<<< HEAD
-            //the actual registration must happen via the new Deployment API.
-            //            _ctxtHandler.addHandler(context);
-=======
             // the actual registration must happen via the new Deployment API.
             // _ctxtHandler.addHandler(context);
->>>>>>> c9ce3eb1
 
             configureWebappClassLoader(contributor, context, composite, requireTldBundle);
             if (context instanceof WebAppContext)
@@ -615,37 +492,6 @@
      * @see {WebAppDeployer#scan} around the comment
      *      <code>// configure it</code>
      */
-<<<<<<< HEAD
-    protected void configureWebAppContext(ContextHandler wah, Bundle contributor,
-                                          String requireTldBundle) throws IOException
-                                          {
-        // rfc66
-        wah.setAttribute(OSGiWebappConstants.RFC66_OSGI_BUNDLE_CONTEXT,contributor.getBundleContext());
-
-        //spring-dm-1.2.1 looks for the BundleContext as a different attribute.
-        //not a spec... but if we want to support 
-        //org.springframework.osgi.web.context.support.OsgiBundleXmlWebApplicationContext
-        //then we need to do this to:
-        wah.setAttribute("org.springframework.osgi.web." + BundleContext.class.getName(),
-                         contributor.getBundleContext());
-
-        //also pass the bundle directly. sometimes a bundle does not have a bundlecontext.
-        //it is still useful to have access to the Bundle from the servlet context.
-        wah.setAttribute(OSGiWebappConstants.JETTY_OSGI_BUNDLE, contributor);
-
-        //pass the value of the require tld bundle so that the TagLibOSGiConfiguration
-        //can pick it up.
-        wah.setAttribute(OSGiWebappConstants.REQUIRE_TLD_BUNDLE, requireTldBundle);
-
-        if (wah instanceof WebAppContext)
-        {
-            if (_wrapper.getOSGiAppProvider().getConfigurationClasses() != null)
-            {
-                ((WebAppContext)wah).setConfigurationClasses(_wrapper.getOSGiAppProvider().getConfigurationClasses());
-            }
-        }
-
-=======
     protected void configureWebAppContext(ContextHandler wah, Bundle contributor, String requireTldBundle) throws IOException
     {
         // rfc66
@@ -668,7 +514,6 @@
         // can pick it up.
         wah.setAttribute(OSGiWebappConstants.REQUIRE_TLD_BUNDLE, requireTldBundle);
 
->>>>>>> c9ce3eb1
         Bundle[] fragments = PackageAdminServiceTracker.INSTANCE.getFragmentsAndRequiredBundles(contributor);
         if (fragments != null && fragments.length != 0)
         {
@@ -694,19 +539,11 @@
                 if (fragFolder != null)
                 {
                     URL fragUrl = frag.getEntry(fragFolder);
-<<<<<<< HEAD
-                    if (fragUrl == null)
-                    {
-                        throw new IllegalArgumentException("Unable to locate " + fragFolder + " inside "
-                                                           + " the fragment '" + frag.getSymbolicName() + "'");
-                    }
-=======
                     if (fragUrl == null) { throw new IllegalArgumentException("Unable to locate " + fragFolder
                                                                               + " inside "
                                                                               + " the fragment '"
                                                                               + frag.getSymbolicName()
                                                                               + "'"); }
->>>>>>> c9ce3eb1
                     fragUrl = DefaultFileLocatorHelper.getLocalURL(fragUrl);
                     String key = fragFolder.startsWith("/") ? fragFolder.substring(1) : fragFolder;
                     appendedResourcesPath.put(key + ";" + frag.getSymbolicName(), Resource.newResource(fragUrl));
@@ -714,19 +551,11 @@
                 if (patchFragFolder != null)
                 {
                     URL patchFragUrl = frag.getEntry(patchFragFolder);
-<<<<<<< HEAD
-                    if (patchFragUrl == null)
-                    {
-                        throw new IllegalArgumentException("Unable to locate " + patchFragUrl + " inside "
-                                                           + " the fragment '" + frag.getSymbolicName() + "'");
-                    }
-=======
                     if (patchFragUrl == null) { throw new IllegalArgumentException("Unable to locate " + patchFragUrl
                                                                                    + " inside "
                                                                                    + " the fragment '"
                                                                                    + frag.getSymbolicName()
                                                                                    + "'"); }
->>>>>>> c9ce3eb1
                     patchFragUrl = DefaultFileLocatorHelper.getLocalURL(patchFragUrl);
                     String key = patchFragFolder.startsWith("/") ? patchFragFolder.substring(1) : patchFragFolder;
                     patchResourcesPath.put(key + ";" + frag.getSymbolicName(), Resource.newResource(patchFragUrl));
@@ -743,15 +572,6 @@
 
             if (wah instanceof WebAppContext)
             {
-<<<<<<< HEAD
-                //This is the equivalent of what MetaInfConfiguration does. For OSGi bundles without the JarScanner
-                WebAppContext webappCtxt = (WebAppContext)wah;
-                //take care of the web-fragments, meta-inf resources and tld resources:
-                //similar to what MetaInfConfiguration does.
-                List<Resource> frags = (List<Resource>)wah.getAttribute(FragmentConfiguration.FRAGMENT_RESOURCES);
-                List<Resource> resfrags = (List<Resource>)wah.getAttribute(WebInfConfiguration.RESOURCE_URLS);
-                List<Resource> tldfrags = (List<Resource>)wah.getAttribute(TagLibConfiguration.TLD_RESOURCES);
-=======
                 // This is the equivalent of what MetaInfConfiguration does. For
                 // OSGi bundles without the JarScanner
                 WebAppContext webappCtxt = (WebAppContext) wah;
@@ -761,30 +581,19 @@
                 List<Resource> frags = (List<Resource>) wah.getAttribute(FragmentConfiguration.FRAGMENT_RESOURCES);
                 List<Resource> resfrags = (List<Resource>) wah.getAttribute(WebInfConfiguration.RESOURCE_URLS);
                 List<Resource> tldfrags = (List<Resource>) wah.getAttribute(TagLibConfiguration.TLD_RESOURCES);
->>>>>>> c9ce3eb1
                 for (Bundle frag : fragments)
                 {
                     URL webFrag = frag.getEntry("/META-INF/web-fragment.xml");
                     Enumeration<URL> resEnum = frag.findEntries("/META-INF/resources", "*", true);
                     Enumeration<URL> tldEnum = frag.findEntries("/META-INF", "*.tld", false);
-<<<<<<< HEAD
-                    if (webFrag != null || (resEnum != null && resEnum.hasMoreElements())
-                            || (tldEnum != null && tldEnum.hasMoreElements()))
-=======
                     if (webFrag != null || (resEnum != null && resEnum.hasMoreElements()) || (tldEnum != null && tldEnum.hasMoreElements()))
->>>>>>> c9ce3eb1
                     {
                         try
                         {
                             File fragFile = BUNDLE_FILE_LOCATOR_HELPER.getBundleInstallLocation(frag);
-<<<<<<< HEAD
-                            //add it to the webinf jars collection:
-                            //no need to check that it was not there yet: it was not there yet for sure.
-=======
                             // add it to the webinf jars collection:
                             // no need to check that it was not there yet: it
                             // was not there yet for sure.
->>>>>>> c9ce3eb1
                             Resource fragFileAsResource = Resource.newResource(fragFile.toURI());
                             webappCtxt.getMetaData().addWebInfJar(fragFileAsResource);
 
@@ -802,16 +611,10 @@
                                 URL resourcesEntry = frag.getEntry("/META-INF/resources/");
                                 if (resourcesEntry == null)
                                 {
-<<<<<<< HEAD
-                                    //probably we found some fragments to a bundle.
-                                    //those are already contributed.
-                                    //so we skip this.
-=======
                                     // probably we found some fragments to a
                                     // bundle.
                                     // those are already contributed.
                                     // so we skip this.
->>>>>>> c9ce3eb1
                                 }
                                 else
                                 {
@@ -820,12 +623,7 @@
                                         resfrags = new ArrayList<Resource>();
                                         wah.setAttribute(WebInfConfiguration.RESOURCE_URLS, resfrags);
                                     }
-<<<<<<< HEAD
-                                    resfrags.add(Resource.newResource(
-                                                                      DefaultFileLocatorHelper.getLocalURL(resourcesEntry)));
-=======
                                     resfrags.add(Resource.newResource(DefaultFileLocatorHelper.getLocalURL(resourcesEntry)));
->>>>>>> c9ce3eb1
                                 }
                             }
                             if (tldEnum != null && tldEnum.hasMoreElements())
@@ -837,30 +635,13 @@
                                 }
                                 while (tldEnum.hasMoreElements())
                                 {
-<<<<<<< HEAD
-                                    URL tldUrl = tldEnum.nextElement();	                            
-                                    tldfrags.add(Resource.newResource(
-                                                                      DefaultFileLocatorHelper.getLocalURL(tldUrl)));
-=======
                                     URL tldUrl = tldEnum.nextElement();
                                     tldfrags.add(Resource.newResource(DefaultFileLocatorHelper.getLocalURL(tldUrl)));
->>>>>>> c9ce3eb1
                                 }
                             }
                         }
                         catch (Exception e)
                         {
-<<<<<<< HEAD
-                            __logger.warn("Unable to locate the bundle " + frag.getBundleId(),e);
-                        }
-                    }
-                }
-            }
-        }
-
-
-                                          }
-=======
                             __logger.warn("Unable to locate the bundle " + frag.getBundleId(), e);
                         }
                     }
@@ -869,31 +650,19 @@
         }
 
     }
->>>>>>> c9ce3eb1
 
     /**
      * @See {@link ContextDeployer#scan}
      * @param contextFile
      * @return
      */
-<<<<<<< HEAD
-    protected ContextHandler createContextHandler(ContextHandler handlerToConfigure,
-                                                  Bundle bundle, File contextFile, String extraClasspath,
-=======
     protected ContextHandler createContextHandler(ContextHandler handlerToConfigure, Bundle bundle, File contextFile, String extraClasspath,
->>>>>>> c9ce3eb1
                                                   String overrideBundleInstallLocation, String requireTldBundle)
     {
         try
         {
-<<<<<<< HEAD
-            return createContextHandler(handlerToConfigure,bundle,
-                                        new BufferedInputStream(new FileInputStream(contextFile)),
-                                        extraClasspath,overrideBundleInstallLocation,requireTldBundle);
-=======
             return createContextHandler(handlerToConfigure, bundle, new BufferedInputStream(new FileInputStream(contextFile)), extraClasspath,
                                         overrideBundleInstallLocation, requireTldBundle);
->>>>>>> c9ce3eb1
         }
         catch (FileNotFoundException e)
         {
@@ -908,12 +677,7 @@
      * @return
      */
     @SuppressWarnings("unchecked")
-<<<<<<< HEAD
-    protected ContextHandler createContextHandler(ContextHandler handlerToConfigure,
-                                                  Bundle bundle, InputStream contextInputStream, String extraClasspath,
-=======
     protected ContextHandler createContextHandler(ContextHandler handlerToConfigure, Bundle bundle, InputStream contextInputStream, String extraClasspath,
->>>>>>> c9ce3eb1
                                                   String overrideBundleInstallLocation, String requireTldBundle)
     {
         /*
@@ -931,11 +695,7 @@
         {
             XmlConfiguration xmlConfiguration = new XmlConfiguration(contextInputStream);
             HashMap properties = new HashMap();
-<<<<<<< HEAD
-            properties.put("Server",_wrapper.getServer());
-=======
             properties.put("Server", _wrapper.getServer());
->>>>>>> c9ce3eb1
 
             // insert the bundle's location as a property.
             setThisBundleHomeProperty(bundle, properties, overrideBundleInstallLocation);
@@ -1042,25 +802,8 @@
         // we use a temporary WebAppContext object.
         // if this is a real webapp we will set it on it a bit later: once we
         // know.
-<<<<<<< HEAD
-        OSGiWebappClassLoader webappClassLoader = new OSGiWebappClassLoader(
-                                                                            _wrapper.getParentClassLoaderForWebapps(),new WebAppContext(),contributor,BUNDLE_CLASS_LOADER_HELPER);
-        /* DEBUG
-        try {
-        Class c = webappClassLoader.loadClass("org.glassfish.jsp.api.ResourceInjector");
-        System.err.println("LOADED org.glassfish.jsp.api.ResourceInjector from "+c.getClassLoader());
-        }
-        catch (Exception e) {e.printStackTrace();}
-        try {
-            Class c = webappClassLoader.loadClass("org.apache.jasper.xmlparser.ParserUtils");
-            System.err.println("LOADED org.apache.jasper.xmlparser.ParserUtils from "+c.getClassLoader());
-            }
-            catch (Exception e) {e.printStackTrace();}
-         */
-=======
         OSGiWebappClassLoader webappClassLoader = new OSGiWebappClassLoader(_wrapper.getParentClassLoaderForWebapps(), new WebAppContext(), contributor,
                                                                             BUNDLE_CLASS_LOADER_HELPER);
->>>>>>> c9ce3eb1
         return webappClassLoader;
     }
 
@@ -1110,16 +853,9 @@
     {
         try
         {
-<<<<<<< HEAD
-            File location = overrideBundleInstallLocation != null?new File(overrideBundleInstallLocation):BUNDLE_FILE_LOCATOR_HELPER
-                                                                 .getBundleInstallLocation(bundle);
-            properties.put("this.bundle.install",location.getCanonicalPath());
-            properties.put("this.bundle.install.url",bundle.getEntry("/").toString());
-=======
             File location = overrideBundleInstallLocation != null ? new File(overrideBundleInstallLocation) : BUNDLE_FILE_LOCATOR_HELPER.getBundleInstallLocation(bundle);
             properties.put("this.bundle.install", location.getCanonicalPath());
             properties.put("this.bundle.install.url", bundle.getEntry("/").toString());
->>>>>>> c9ce3eb1
         }
         catch (Throwable t)
         {
@@ -1127,12 +863,7 @@
         }
     }
 
-<<<<<<< HEAD
-
-    private String getPathsToRequiredBundles (ContextHandler context, String requireTldBundle) throws Exception
-=======
     private String getPathsToRequiredBundles(ContextHandler context, String requireTldBundle) throws Exception
->>>>>>> c9ce3eb1
     {
         if (requireTldBundle == null) return null;
 
@@ -1152,17 +883,10 @@
                                                                                    + " of the manifest of "
                                                                                    + bundle.getSymbolicName()); }
 
-<<<<<<< HEAD
-
-=======
->>>>>>> c9ce3eb1
             File f = fileLocatorHelper.getBundleInstallLocation(bs[0]);
             if (paths.length() > 0) 
                 paths.append(", ");
-<<<<<<< HEAD
-=======
             __logger.debug("getPathsToRequiredBundles: bundle path=" + bs[0].getLocation() + " uri=" + f.toURI());
->>>>>>> c9ce3eb1
             paths.append(f.toURI().toURL().toString());
         }
 
@@ -1178,9 +902,4 @@
         return (PackageAdmin) serviceTracker.getService();
     }
 
-<<<<<<< HEAD
-
 }
-=======
-}
->>>>>>> c9ce3eb1
